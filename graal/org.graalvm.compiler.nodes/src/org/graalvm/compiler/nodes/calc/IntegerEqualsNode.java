/*
 * Copyright (c) 2011, 2015, Oracle and/or its affiliates. All rights reserved.
 * DO NOT ALTER OR REMOVE COPYRIGHT NOTICES OR THIS FILE HEADER.
 *
 * This code is free software; you can redistribute it and/or modify it
 * under the terms of the GNU General Public License version 2 only, as
 * published by the Free Software Foundation.
 *
 * This code is distributed in the hope that it will be useful, but WITHOUT
 * ANY WARRANTY; without even the implied warranty of MERCHANTABILITY or
 * FITNESS FOR A PARTICULAR PURPOSE.  See the GNU General Public License
 * version 2 for more details (a copy is included in the LICENSE file that
 * accompanied this code).
 *
 * You should have received a copy of the GNU General Public License version
 * 2 along with this work; if not, write to the Free Software Foundation,
 * Inc., 51 Franklin St, Fifth Floor, Boston, MA 02110-1301 USA.
 *
 * Please contact Oracle, 500 Oracle Parkway, Redwood Shores, CA 94065 USA
 * or visit www.oracle.com if you need additional information or have any
 * questions.
 */
package org.graalvm.compiler.nodes.calc;

import jdk.vm.ci.meta.ConstantReflectionProvider;
import jdk.vm.ci.meta.MetaAccessProvider;
import org.graalvm.compiler.core.common.calc.Condition;
import org.graalvm.compiler.core.common.type.AbstractPointerStamp;
import org.graalvm.compiler.core.common.type.FloatStamp;
import org.graalvm.compiler.core.common.type.IntegerStamp;
import org.graalvm.compiler.core.common.type.Stamp;
import org.graalvm.compiler.debug.GraalError;
import org.graalvm.compiler.graph.Node;
import org.graalvm.compiler.graph.NodeClass;
import org.graalvm.compiler.graph.spi.Canonicalizable.BinaryCommutative;
import org.graalvm.compiler.graph.spi.CanonicalizerTool;
import org.graalvm.compiler.nodeinfo.NodeInfo;
import org.graalvm.compiler.nodes.ConstantNode;
import org.graalvm.compiler.nodes.LogicConstantNode;
import org.graalvm.compiler.nodes.LogicNegationNode;
import org.graalvm.compiler.nodes.LogicNode;
import org.graalvm.compiler.nodes.ValueNode;
import org.graalvm.compiler.nodes.util.GraphUtil;

import jdk.vm.ci.meta.Constant;
import jdk.vm.ci.meta.JavaKind;
import jdk.vm.ci.meta.PrimitiveConstant;
import jdk.vm.ci.meta.TriState;
import org.graalvm.compiler.options.OptionValues;

@NodeInfo(shortName = "==")
public final class IntegerEqualsNode extends CompareNode implements BinaryCommutative<ValueNode> {
    public static final NodeClass<IntegerEqualsNode> TYPE = NodeClass.create(IntegerEqualsNode.class);
    private static final IntegerEqualsOp OP = new IntegerEqualsOp();

    public IntegerEqualsNode(ValueNode x, ValueNode y) {
        super(TYPE, Condition.EQ, false, x, y);
        assert !x.getStackKind().isNumericFloat() && x.getStackKind() != JavaKind.Object;
        assert !y.getStackKind().isNumericFloat() && y.getStackKind() != JavaKind.Object;
    }

    public static LogicNode create(ValueNode x, ValueNode y) {
        LogicNode result = CompareNode.tryConstantFoldPrimitive(Condition.EQ, x, y, false);
        if (result != null) {
            return result;
        }
        if (x instanceof ConditionalNode) {
            ConditionalNode conditionalNode = (ConditionalNode) x;
            if (conditionalNode.trueValue() == y) {
                return conditionalNode.condition();
            }
            if (conditionalNode.falseValue() == y) {
                return LogicNegationNode.create(conditionalNode.condition());
            }
        } else if (y instanceof ConditionalNode) {
            ConditionalNode conditionalNode = (ConditionalNode) y;
            if (conditionalNode.trueValue() == x) {
                return conditionalNode.condition();
            }
            if (conditionalNode.falseValue() == x) {
                return LogicNegationNode.create(conditionalNode.condition());
            }
        }
        return new IntegerEqualsNode(x, y).maybeCommuteInputs();
    }

    public static LogicNode create(ConstantReflectionProvider constantReflection, MetaAccessProvider metaAccess, OptionValues options, Integer smallestCompareWidth, ValueNode x, ValueNode y) {
        LogicNode value = OP.canonical(constantReflection, metaAccess, options, smallestCompareWidth, Condition.EQ, false, x, y);
        if (value != null) {
            return value;
        }
        value = create(x, y);
        if (value != null) {
            return value;
        }
        return new IntegerEqualsNode(x, y).maybeCommuteInputs();
    }

    @Override
<<<<<<< HEAD
    public Node canonical(CanonicalizerTool tool, ValueNode forX, ValueNode forY) {
        ValueNode value = OP.canonical(tool.getConstantReflection(), tool.getMetaAccess(), tool.getOptions(), tool.smallestCompareWidth(), Condition.EQ, false, forX, forY);
        if (value != null) {
            return value;
=======
    protected ValueNode optimizeNormalizeCmp(Constant constant, NormalizeCompareNode normalizeNode, boolean mirrored) {
        PrimitiveConstant primitive = (PrimitiveConstant) constant;
        ValueNode a = normalizeNode.getX();
        ValueNode b = normalizeNode.getY();
        long cst = primitive.asLong();

        if (cst == 0) {
            if (normalizeNode.getX().getStackKind() == JavaKind.Double || normalizeNode.getX().getStackKind() == JavaKind.Float) {
                return FloatEqualsNode.create(a, b);
            } else {
                return IntegerEqualsNode.create(a, b);
            }
        } else if (cst == 1) {
            if (normalizeNode.getX().getStackKind() == JavaKind.Double || normalizeNode.getX().getStackKind() == JavaKind.Float) {
                return FloatLessThanNode.create(b, a, !normalizeNode.isUnorderedLess);
            } else {
                return IntegerLessThanNode.create(b, a);
            }
        } else if (cst == -1) {
            if (normalizeNode.getX().getStackKind() == JavaKind.Double || normalizeNode.getX().getStackKind() == JavaKind.Float) {
                return FloatLessThanNode.create(a, b, normalizeNode.isUnorderedLess);
            } else {
                return IntegerLessThanNode.create(a, b);
            }
        } else {
            return LogicConstantNode.contradiction();
>>>>>>> 65e61109
        }
    }

    public static class IntegerEqualsOp extends CompareOp {
        @Override
        protected LogicNode optimizeNormalizeCompare(Constant constant, NormalizeCompareNode normalizeNode, boolean mirrored) {
            PrimitiveConstant primitive = (PrimitiveConstant) constant;
            if (primitive.getJavaKind() == JavaKind.Int && primitive.asInt() == 0) {
                ValueNode a = mirrored ? normalizeNode.getY() : normalizeNode.getX();
                ValueNode b = mirrored ? normalizeNode.getX() : normalizeNode.getY();

                if (normalizeNode.getX().getStackKind() == JavaKind.Double || normalizeNode.getX().getStackKind() == JavaKind.Float) {
                    return new FloatEqualsNode(a, b);
                } else {
                    return new IntegerEqualsNode(a, b);
                }
            }
            return null;
        }

        @Override
        protected CompareNode duplicateModified(ValueNode newX, ValueNode newY, boolean unorderedIsTrue) {
            if (newX.stamp() instanceof FloatStamp && newY.stamp() instanceof FloatStamp) {
                return new FloatEqualsNode(newX, newY);
            } else if (newX.stamp() instanceof IntegerStamp && newY.stamp() instanceof IntegerStamp) {
                return new IntegerEqualsNode(newX, newY);
            } else if (newX.stamp() instanceof AbstractPointerStamp && newY.stamp() instanceof AbstractPointerStamp) {
                return new IntegerEqualsNode(newX, newY);
            }
            throw GraalError.shouldNotReachHere();
        }

        @Override
        public LogicNode canonical(ConstantReflectionProvider constantReflection, MetaAccessProvider metaAccess, OptionValues options, Integer smallestCompareWidth, Condition condition,
                        boolean unorderedIsTrue, ValueNode forX, ValueNode forY) {
            if (GraphUtil.unproxify(forX) == GraphUtil.unproxify(forY)) {
                return LogicConstantNode.tautology();
            } else if (forX.stamp().alwaysDistinct(forY.stamp())) {
                return LogicConstantNode.contradiction();
            }
            if (forX instanceof AddNode && forY instanceof AddNode) {
                AddNode addX = (AddNode) forX;
                AddNode addY = (AddNode) forY;
                ValueNode v1 = null;
                ValueNode v2 = null;
                if (addX.getX() == addY.getX()) {
                    v1 = addX.getY();
                    v2 = addY.getY();
                } else if (addX.getX() == addY.getY()) {
                    v1 = addX.getY();
                    v2 = addY.getX();
                } else if (addX.getY() == addY.getX()) {
                    v1 = addX.getX();
                    v2 = addY.getY();
                } else if (addX.getY() == addY.getY()) {
                    v1 = addX.getX();
                    v2 = addY.getX();
                }
                if (v1 != null) {
                    assert v2 != null;
                    return create(v1, v2);
                }
            }
            return super.canonical(constantReflection, metaAccess, options, smallestCompareWidth, condition, unorderedIsTrue, forX, forY);
        }

        @Override
        protected LogicNode canonicalizeSymmetricConstant(ConstantReflectionProvider constantReflection, MetaAccessProvider metaAccess, OptionValues options, Integer smallestCompareWidth,
                        Condition condition, Constant constant, ValueNode nonConstant, boolean mirrored, boolean unorderedIsTrue) {
            if (constant instanceof PrimitiveConstant) {
                PrimitiveConstant primitiveConstant = (PrimitiveConstant) constant;
                IntegerStamp nonConstantStamp = ((IntegerStamp) nonConstant.stamp());
                if ((primitiveConstant.asLong() == 1 && nonConstantStamp.upperBound() == 1 && nonConstantStamp.lowerBound() == 0) ||
                                (primitiveConstant.asLong() == -1 && nonConstantStamp.upperBound() == 0 && nonConstantStamp.lowerBound() == -1)) {
                    // nonConstant can only be 0 or 1 (respective -1), test against 0 instead of 1
                    // (respective -1) for a more canonical graph and also to allow for faster
                    // execution
                    // on specific platforms.
                    return LogicNegationNode.create(IntegerEqualsNode.create(nonConstant, ConstantNode.forIntegerKind(nonConstant.getStackKind(), 0)));
                } else if (primitiveConstant.asLong() == 0) {
                    if (nonConstant instanceof AndNode) {
                        AndNode andNode = (AndNode) nonConstant;
                        return new IntegerTestNode(andNode.getX(), andNode.getY());
                    } else if (nonConstant instanceof SubNode) {
                        SubNode subNode = (SubNode) nonConstant;
                        return IntegerEqualsNode.create(subNode.getX(), subNode.getY());
                    } else if (nonConstant instanceof ShiftNode && nonConstant.stamp() instanceof IntegerStamp) {
                        if (nonConstant instanceof LeftShiftNode) {
                            LeftShiftNode shift = (LeftShiftNode) nonConstant;
                            if (shift.getY().isConstant()) {
                                int mask = shift.getShiftAmountMask();
                                int amount = shift.getY().asJavaConstant().asInt() & mask;
                                if (shift.getX().getStackKind() == JavaKind.Int) {
                                    return new IntegerTestNode(shift.getX(), ConstantNode.forInt(-1 >>> amount));
                                } else {
                                    assert shift.getX().getStackKind() == JavaKind.Long;
                                    return new IntegerTestNode(shift.getX(), ConstantNode.forLong(-1L >>> amount));
                                }
                            }
                        } else if (nonConstant instanceof RightShiftNode) {
                            RightShiftNode shift = (RightShiftNode) nonConstant;
                            if (shift.getY().isConstant() && ((IntegerStamp) shift.getX().stamp()).isPositive()) {
                                int mask = shift.getShiftAmountMask();
                                int amount = shift.getY().asJavaConstant().asInt() & mask;
                                if (shift.getX().getStackKind() == JavaKind.Int) {
                                    return new IntegerTestNode(shift.getX(), ConstantNode.forInt(-1 << amount));
                                } else {
                                    assert shift.getX().getStackKind() == JavaKind.Long;
                                    return new IntegerTestNode(shift.getX(), ConstantNode.forLong(-1L << amount));
                                }
                            }
                        } else if (nonConstant instanceof UnsignedRightShiftNode) {
                            UnsignedRightShiftNode shift = (UnsignedRightShiftNode) nonConstant;
                            if (shift.getY().isConstant()) {
                                int mask = shift.getShiftAmountMask();
                                int amount = shift.getY().asJavaConstant().asInt() & mask;
                                if (shift.getX().getStackKind() == JavaKind.Int) {
                                    return new IntegerTestNode(shift.getX(), ConstantNode.forInt(-1 << amount));
                                } else {
                                    assert shift.getX().getStackKind() == JavaKind.Long;
                                    return new IntegerTestNode(shift.getX(), ConstantNode.forLong(-1L << amount));
                                }
                            }
                        }
                    }
                }
                if (nonConstant instanceof AddNode) {
                    AddNode addNode = (AddNode) nonConstant;
                    if (addNode.getY().isJavaConstant()) {
                        return new IntegerEqualsNode(addNode.getX(), ConstantNode.forIntegerStamp(nonConstantStamp, primitiveConstant.asLong() - addNode.getY().asJavaConstant().asLong()));
                    }
                }
                if (nonConstant instanceof AndNode) {
                    /*
                     * a & c == c is the same as a & c != 0, if c is a single bit.
                     */
                    AndNode andNode = (AndNode) nonConstant;
                    if (Long.bitCount(((PrimitiveConstant) constant).asLong()) == 1 && andNode.getY().isConstant() && andNode.getY().asJavaConstant().equals(constant)) {
                        return new LogicNegationNode(new IntegerTestNode(andNode.getX(), andNode.getY()));
                    }
                }
            }
            return super.canonicalizeSymmetricConstant(constantReflection, metaAccess, options, smallestCompareWidth, condition, constant, nonConstant, mirrored, unorderedIsTrue);
        }
    }

    @Override
    public Stamp getSucceedingStampForX(boolean negated, Stamp xStamp, Stamp yStamp) {
        if (!negated) {
            return xStamp.join(yStamp);
        }
        return null;
    }

    @Override
    public Stamp getSucceedingStampForY(boolean negated, Stamp xStamp, Stamp yStamp) {
        if (!negated) {
            return xStamp.join(yStamp);
        }
        return null;
    }

    @Override
    public TriState tryFold(Stamp xStampGeneric, Stamp yStampGeneric) {
        if (xStampGeneric instanceof IntegerStamp && yStampGeneric instanceof IntegerStamp) {
            IntegerStamp xStamp = (IntegerStamp) xStampGeneric;
            IntegerStamp yStamp = (IntegerStamp) yStampGeneric;
            if (xStamp.alwaysDistinct(yStamp)) {
                return TriState.FALSE;
            } else if (xStamp.neverDistinct(yStamp)) {
                return TriState.TRUE;
            }
        }
        return TriState.UNKNOWN;
    }
}<|MERGE_RESOLUTION|>--- conflicted
+++ resolved
@@ -97,57 +97,43 @@
     }
 
     @Override
-<<<<<<< HEAD
     public Node canonical(CanonicalizerTool tool, ValueNode forX, ValueNode forY) {
         ValueNode value = OP.canonical(tool.getConstantReflection(), tool.getMetaAccess(), tool.getOptions(), tool.smallestCompareWidth(), Condition.EQ, false, forX, forY);
         if (value != null) {
             return value;
-=======
-    protected ValueNode optimizeNormalizeCmp(Constant constant, NormalizeCompareNode normalizeNode, boolean mirrored) {
-        PrimitiveConstant primitive = (PrimitiveConstant) constant;
-        ValueNode a = normalizeNode.getX();
-        ValueNode b = normalizeNode.getY();
-        long cst = primitive.asLong();
-
-        if (cst == 0) {
-            if (normalizeNode.getX().getStackKind() == JavaKind.Double || normalizeNode.getX().getStackKind() == JavaKind.Float) {
-                return FloatEqualsNode.create(a, b);
-            } else {
-                return IntegerEqualsNode.create(a, b);
-            }
-        } else if (cst == 1) {
-            if (normalizeNode.getX().getStackKind() == JavaKind.Double || normalizeNode.getX().getStackKind() == JavaKind.Float) {
-                return FloatLessThanNode.create(b, a, !normalizeNode.isUnorderedLess);
-            } else {
-                return IntegerLessThanNode.create(b, a);
-            }
-        } else if (cst == -1) {
-            if (normalizeNode.getX().getStackKind() == JavaKind.Double || normalizeNode.getX().getStackKind() == JavaKind.Float) {
-                return FloatLessThanNode.create(a, b, normalizeNode.isUnorderedLess);
-            } else {
-                return IntegerLessThanNode.create(a, b);
-            }
-        } else {
-            return LogicConstantNode.contradiction();
->>>>>>> 65e61109
-        }
+        }
+        return this;
     }
 
     public static class IntegerEqualsOp extends CompareOp {
         @Override
         protected LogicNode optimizeNormalizeCompare(Constant constant, NormalizeCompareNode normalizeNode, boolean mirrored) {
             PrimitiveConstant primitive = (PrimitiveConstant) constant;
-            if (primitive.getJavaKind() == JavaKind.Int && primitive.asInt() == 0) {
-                ValueNode a = mirrored ? normalizeNode.getY() : normalizeNode.getX();
-                ValueNode b = mirrored ? normalizeNode.getX() : normalizeNode.getY();
-
+            ValueNode a = normalizeNode.getX();
+            ValueNode b = normalizeNode.getY();
+            long cst = primitive.asLong();
+
+            if (cst == 0) {
                 if (normalizeNode.getX().getStackKind() == JavaKind.Double || normalizeNode.getX().getStackKind() == JavaKind.Float) {
-                    return new FloatEqualsNode(a, b);
+                    return FloatEqualsNode.create(a, b);
                 } else {
-                    return new IntegerEqualsNode(a, b);
-                }
-            }
-            return null;
+                    return IntegerEqualsNode.create(a, b);
+                }
+            } else if (cst == 1) {
+                if (normalizeNode.getX().getStackKind() == JavaKind.Double || normalizeNode.getX().getStackKind() == JavaKind.Float) {
+                    return FloatLessThanNode.create(b, a, !normalizeNode.isUnorderedLess);
+                } else {
+                    return IntegerLessThanNode.create(b, a);
+                }
+            } else if (cst == -1) {
+                if (normalizeNode.getX().getStackKind() == JavaKind.Double || normalizeNode.getX().getStackKind() == JavaKind.Float) {
+                    return FloatLessThanNode.create(a, b, normalizeNode.isUnorderedLess);
+                } else {
+                    return IntegerLessThanNode.create(a, b);
+                }
+            } else {
+                return LogicConstantNode.contradiction();
+            }
         }
 
         @Override

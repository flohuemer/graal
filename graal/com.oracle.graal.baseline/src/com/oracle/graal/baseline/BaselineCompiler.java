/*
 * Copyright (c) 2014, Oracle and/or its affiliates. All rights reserved.
 * DO NOT ALTER OR REMOVE COPYRIGHT NOTICES OR THIS FILE HEADER.
 *
 * This code is free software; you can redistribute it and/or modify it
 * under the terms of the GNU General Public License version 2 only, as
 * published by the Free Software Foundation.
 *
 * This code is distributed in the hope that it will be useful, but WITHOUT
 * ANY WARRANTY; without even the implied warranty of MERCHANTABILITY or
 * FITNESS FOR A PARTICULAR PURPOSE.  See the GNU General Public License
 * version 2 for more details (a copy is included in the LICENSE file that
 * accompanied this code).
 *
 * You should have received a copy of the GNU General Public License version
 * 2 along with this work; if not, write to the Free Software Foundation,
 * Inc., 51 Franklin St, Fifth Floor, Boston, MA 02110-1301 USA.
 *
 * Please contact Oracle, 500 Oracle Parkway, Redwood Shores, CA 94065 USA
 * or visit www.oracle.com if you need additional information or have any
 * questions.
 */
package com.oracle.graal.baseline;

import static com.oracle.graal.api.code.TypeCheckHints.*;
import static com.oracle.graal.bytecode.Bytecodes.*;
import static com.oracle.graal.phases.GraalOptions.*;
import static java.lang.reflect.Modifier.*;

import java.util.*;

import com.oracle.graal.alloc.*;
import com.oracle.graal.api.code.*;
import com.oracle.graal.api.meta.*;
import com.oracle.graal.api.meta.ResolvedJavaType.Representation;
import com.oracle.graal.bytecode.*;
import com.oracle.graal.compiler.*;
import com.oracle.graal.compiler.alloc.*;
import com.oracle.graal.compiler.gen.*;
import com.oracle.graal.compiler.target.*;
import com.oracle.graal.debug.*;
import com.oracle.graal.debug.Debug.Scope;
import com.oracle.graal.graph.*;
import com.oracle.graal.java.*;
import com.oracle.graal.java.BciBlockMapping.BciBlock;
import com.oracle.graal.java.BciBlockMapping.ExceptionDispatchBlock;
import com.oracle.graal.lir.*;
import com.oracle.graal.lir.asm.*;
import com.oracle.graal.nodes.*;
import com.oracle.graal.nodes.calc.*;
import com.oracle.graal.nodes.calc.FloatConvertNode.FloatConvert;
import com.oracle.graal.nodes.cfg.*;
import com.oracle.graal.nodes.java.MethodCallTargetNode.InvokeKind;
import com.oracle.graal.nodes.java.*;
import com.oracle.graal.phases.*;

/**
 * The {@code GraphBuilder} class parses the bytecode of a method and builds the IR graph.
 */
@SuppressWarnings("all")
public class BaselineCompiler implements BytecodeParser<BciBlock> {

    public BaselineCompiler(GraphBuilderConfiguration graphBuilderConfig, MetaAccessProvider metaAccess) {
        this.graphBuilderConfig = graphBuilderConfig;
        this.metaAccess = metaAccess;
    }

    private final MetaAccessProvider metaAccess;
    private ConstantPool constantPool;
    private ResolvedJavaMethod method;
    private int entryBCI;
    private ProfilingInfo profilingInfo;
    private BytecodeStream stream;           // the bytecode stream

    private Backend backend;
    private LIRGenerator lirGen;
    private LIRFrameStateBuilder frameState;
    private LIRGenerationResult lirGenRes;

    private BciBlock currentBlock;

    private ValueNode methodSynchronizedObject;
    private ExceptionDispatchBlock unwindBlock;

    private final GraphBuilderConfiguration graphBuilderConfig;
    private BciBlock[] loopHeaders;
    private BytecodeParser parserHelper;

    /**
     * Meters the number of actual bytecodes parsed.
     */
    public static final DebugMetric BytecodesParsed = Debug.metric("BytecodesParsed");

    protected ResolvedJavaMethod getMethod() {
        return method;
    }

    public CompilationResult generate(ResolvedJavaMethod method, int entryBCI, Backend backend, CompilationResult compilationResult, ResolvedJavaMethod installedCodeOwner,
                    CompilationResultBuilderFactory factory) {
        this.method = method;
        this.entryBCI = entryBCI;
        this.backend = backend;
        profilingInfo = method.getProfilingInfo();
        assert method.getCode() != null : "method must contain bytecodes: " + method;
        this.stream = new BytecodeStream(method.getCode());
        this.constantPool = method.getConstantPool();
        unwindBlock = null;
        methodSynchronizedObject = null;
        TTY.Filter filter = new TTY.Filter(PrintFilter.getValue(), method);

        frameState = new LIRFrameStateBuilder(method);
        OptimisticOptimizations optimisticOpts = OptimisticOptimizations.NONE;
        parserHelper = new BytecodeParser(metaAccess, graphBuilderConfig, optimisticOpts, frameState, stream, profilingInfo, constantPool);

        // build blocks and LIR instructions
        try {
            build();
        } finally {
            filter.remove();
        }

        // emitCode
        Assumptions assumptions = new Assumptions(OptAssumptions.getValue());
        GraalCompiler.emitCode(backend, assumptions, lirGenRes, compilationResult, installedCodeOwner, factory);

        return compilationResult;
    }

    protected void build() {
        if (PrintProfilingInformation.getValue()) {
            TTY.println("Profiling info for " + MetaUtil.format("%H.%n(%p)", method));
            TTY.println(MetaUtil.indent(MetaUtil.profileToString(profilingInfo, method, CodeUtil.NEW_LINE), "  "));
        }

        // Indent indent = Debug.logAndIndent("build graph for %s", method);

        // compute the block map, setup exception handlers and get the entrypoint(s)
        BciBlockMapping blockMap = BciBlockMapping.create(method);
        loopHeaders = blockMap.loopHeaders;

        // add predecessors
        for (BciBlock block : blockMap.blocks) {
            for (BciBlock successor : block.getSuccessors()) {
                successor.getPredecessors().add(block);
            }
        }

        if (isSynchronized(method.getModifiers())) {
            throw GraalInternalError.unimplemented("Handle synchronized methods");
        }

        // TODO: clear non live locals

        currentBlock = blockMap.startBlock;
        if (blockMap.startBlock.isLoopHeader) {
            throw GraalInternalError.unimplemented("Handle start block as loop header");
        }

        // add loops ? how do we add looks when we haven't parsed the bytecode?

        // create the control flow graph
        LIRControlFlowGraph cfg = new LIRControlFlowGraph(blockMap.blocks.toArray(new BciBlock[0]), new Loop[0]);

        BlocksToDoubles blockProbabilities = new BlocksToDoubles(blockMap.blocks.size());
        for (BciBlock b : blockMap.blocks) {
            blockProbabilities.put(b, 1);
        }

        // create the LIR
        List<? extends AbstractBlock<?>> linearScanOrder = ComputeBlockOrder.computeLinearScanOrder(blockMap.blocks.size(), blockMap.startBlock, blockProbabilities);
        List<? extends AbstractBlock<?>> codeEmittingOrder = ComputeBlockOrder.computeCodeEmittingOrder(blockMap.blocks.size(), blockMap.startBlock, blockProbabilities);
        LIR lir = new LIR(cfg, linearScanOrder, codeEmittingOrder);

        FrameMap frameMap = backend.newFrameMap();
        TargetDescription target = backend.getTarget();
        CallingConvention cc = CodeUtil.getCallingConvention(backend.getProviders().getCodeCache(), CallingConvention.Type.JavaCallee, method, false);
        this.lirGenRes = backend.newLIRGenerationResult(lir, frameMap, null);
        this.lirGen = backend.newLIRGenerator(cc, lirGenRes);

        try (Scope ds = Debug.scope("BackEnd", lir)) {
            try (Scope s = Debug.scope("LIRGen", lirGen)) {

                // possibly add all the arguments to slots in the local variable array

                for (BciBlock block : blockMap.blocks) {

                    // lirGen.doBlock(block, method, this);
                }
                // indent.outdent();

                lirGen.beforeRegisterAllocation();
                Debug.dump(lir, "After LIR generation");
            } catch (Throwable e) {
                throw Debug.handle(e);
            }

            // try (Scope s = Debug.scope("Allocator", nodeLirGen)) {
            try (Scope s = Debug.scope("Allocator")) {

                if (backend.shouldAllocateRegisters()) {
                    new LinearScan(target, lir, frameMap).allocate();
                }
            } catch (Throwable e) {
                throw Debug.handle(e);
            }
        } catch (Throwable e) {
            throw Debug.handle(e);
        }
    }

    public BytecodeStream stream() {
        return stream;
    }

    public int bci() {
        return stream.currentBCI();
    }

    private void loadLocal(int index, Kind kind) {
        parserHelper.loadLocal(index, kind);
    }

    private void storeLocal(Kind kind, int index) {
        parserHelper.storeLocal(kind, index);
    }

    public void processBlock(BciBlock block) {
        parserHelper.processBlock(block);
    }

    private void createExceptionDispatch(ExceptionDispatchBlock block) {
        throw GraalInternalError.unimplemented();
    }

    private void traceInstruction(int bci, int opcode, boolean blockStart) {
        if (Debug.isLogEnabled()) {
            StringBuilder sb = new StringBuilder(40);
            sb.append(blockStart ? '+' : '|');
            if (bci < 10) {
                sb.append("  ");
            } else if (bci < 100) {
                sb.append(' ');
            }
            sb.append(bci).append(": ").append(Bytecodes.nameOf(opcode));
            for (int i = bci + 1; i < stream.nextBCI(); ++i) {
                sb.append(' ').append(stream.readUByte(i));
            }
            if (!currentBlock.jsrScope.isEmpty()) {
                sb.append(' ').append(currentBlock.jsrScope);
            }
            Debug.log(sb.toString());
        }
    }

    private void genArrayLength() {
        throw GraalInternalError.unimplemented();
    }

    private void genReturn(Value x) {
        // frameState.setRethrowException(false);
        frameState.clearStack();
// if (graphBuilderConfig.eagerInfopointMode()) {
// append(new InfopointNode(InfopointReason.METHOD_END, frameState.create(bci())));
// }

// synchronizedEpilogue(FrameState.AFTER_BCI, x);
// if (frameState.lockDepth() != 0) {
// throw new BailoutException("unbalanced monitors");
// }

        lirGen.visitReturn(x);
    }

    public void setParameter(int i, Variable emitMove) {
        frameState.storeLocal(i, emitMove);
    }

    private class BytecodeParser extends BytecodeParseHelper<Value> {

        public BytecodeParser(MetaAccessProvider metaAccess, GraphBuilderConfiguration graphBuilderConfig, OptimisticOptimizations optimisticOpts, AbstractFrameStateBuilder<Value> frameState,
                        BytecodeStream stream, ProfilingInfo profilingInfo, ConstantPool constantPool) {
            super(metaAccess, graphBuilderConfig, optimisticOpts, frameState, stream, profilingInfo, constantPool);
        }

        @Override
        protected void handleUnresolvedLoadConstant(JavaType type) {
            // TODO Auto-generated method stub
            throw GraalInternalError.unimplemented("Auto-generated method stub");
        }

        @Override
        protected void handleUnresolvedCheckCast(JavaType type, Value object) {
            // TODO Auto-generated method stub
            throw GraalInternalError.unimplemented("Auto-generated method stub");
        }

        @Override
        protected void handleUnresolvedInstanceOf(JavaType type, Value object) {
            // TODO Auto-generated method stub
            throw GraalInternalError.unimplemented("Auto-generated method stub");
        }

        @Override
        protected void handleUnresolvedNewInstance(JavaType type) {
            // TODO Auto-generated method stub
            throw GraalInternalError.unimplemented("Auto-generated method stub");
        }

        @Override
        protected void handleUnresolvedNewObjectArray(JavaType type, Value length) {
            // TODO Auto-generated method stub
            throw GraalInternalError.unimplemented("Auto-generated method stub");
        }

        @Override
        protected void handleUnresolvedNewMultiArray(JavaType type, List<Value> dims) {
            // TODO Auto-generated method stub
            throw GraalInternalError.unimplemented("Auto-generated method stub");
        }

        @Override
        protected void handleUnresolvedLoadField(JavaField field, Value receiver) {
            // TODO Auto-generated method stub
            throw GraalInternalError.unimplemented("Auto-generated method stub");
        }

        @Override
        protected void handleUnresolvedStoreField(JavaField field, Value value, Value receiver) {
            // TODO Auto-generated method stub
            throw GraalInternalError.unimplemented("Auto-generated method stub");
        }

        @Override
        protected void handleUnresolvedExceptionType(Representation representation, JavaType type) {
            // TODO Auto-generated method stub
            throw GraalInternalError.unimplemented("Auto-generated method stub");
        }

        @Override
        protected Value genLoadIndexed(Value index, Value array, Kind kind) {
            // TODO Auto-generated method stub
            throw GraalInternalError.unimplemented("Auto-generated method stub");
        }

        @Override
        protected Value genStoreIndexed(Value array, Value index, Kind kind, Value value) {
            // TODO Auto-generated method stub
            throw GraalInternalError.unimplemented("Auto-generated method stub");
        }

        @Override
        protected Value genIntegerAdd(Kind kind, Value x, Value y) {
            // TODO Auto-generated method stub
            throw GraalInternalError.unimplemented("Auto-generated method stub");
        }

        @Override
        protected Value genIntegerSub(Kind kind, Value x, Value y) {
            // TODO Auto-generated method stub
            throw GraalInternalError.unimplemented("Auto-generated method stub");
        }

        @Override
        protected Value genIntegerMul(Kind kind, Value x, Value y) {
            // TODO Auto-generated method stub
            throw GraalInternalError.unimplemented("Auto-generated method stub");
        }

        @Override
        protected Value genFloatAdd(Kind kind, Value x, Value y, boolean isStrictFP) {
            // TODO Auto-generated method stub
            throw GraalInternalError.unimplemented("Auto-generated method stub");
        }

        @Override
        protected Value genFloatSub(Kind kind, Value x, Value y, boolean isStrictFP) {
            // TODO Auto-generated method stub
            throw GraalInternalError.unimplemented("Auto-generated method stub");
        }

        @Override
        protected Value genFloatMul(Kind kind, Value x, Value y, boolean isStrictFP) {
            // TODO Auto-generated method stub
            throw GraalInternalError.unimplemented("Auto-generated method stub");
        }

        @Override
        protected Value genFloatDiv(Kind kind, Value x, Value y, boolean isStrictFP) {
            // TODO Auto-generated method stub
            throw GraalInternalError.unimplemented("Auto-generated method stub");
        }

        @Override
        protected Value genFloatRem(Kind kind, Value x, Value y, boolean isStrictFP) {
            // TODO Auto-generated method stub
            throw GraalInternalError.unimplemented("Auto-generated method stub");
        }

        @Override
        protected Value genIntegerDiv(Kind kind, Value x, Value y) {
            // TODO Auto-generated method stub
            throw GraalInternalError.unimplemented("Auto-generated method stub");
        }

        @Override
        protected Value genIntegerRem(Kind kind, Value x, Value y) {
            // TODO Auto-generated method stub
            throw GraalInternalError.unimplemented("Auto-generated method stub");
        }

        @Override
        protected Value genNegateOp(Value x) {
            // TODO Auto-generated method stub
            throw GraalInternalError.unimplemented("Auto-generated method stub");
        }

        @Override
        protected Value genLeftShift(Kind kind, Value x, Value y) {
            // TODO Auto-generated method stub
            throw GraalInternalError.unimplemented("Auto-generated method stub");
        }

        @Override
        protected Value genRightShift(Kind kind, Value x, Value y) {
            // TODO Auto-generated method stub
            throw GraalInternalError.unimplemented("Auto-generated method stub");
        }

        @Override
        protected Value genUnsignedRightShift(Kind kind, Value x, Value y) {
            // TODO Auto-generated method stub
            throw GraalInternalError.unimplemented("Auto-generated method stub");
        }

        @Override
        protected Value genAnd(Kind kind, Value x, Value y) {
            // TODO Auto-generated method stub
            throw GraalInternalError.unimplemented("Auto-generated method stub");
        }

        @Override
        protected Value genOr(Kind kind, Value x, Value y) {
            // TODO Auto-generated method stub
            throw GraalInternalError.unimplemented("Auto-generated method stub");
        }

        @Override
        protected Value genXor(Kind kind, Value x, Value y) {
            // TODO Auto-generated method stub
            throw GraalInternalError.unimplemented("Auto-generated method stub");
        }

        @Override
        protected Value genNormalizeCompare(Value x, Value y, boolean isUnorderedLess) {
            // TODO Auto-generated method stub
            throw GraalInternalError.unimplemented("Auto-generated method stub");
        }

        @Override
        protected Value genFloatConvert(FloatConvert op, Value input) {
            // TODO Auto-generated method stub
            throw GraalInternalError.unimplemented("Auto-generated method stub");
        }

        @Override
        protected Value genNarrow(Value input, int bitCount) {
            // TODO Auto-generated method stub
            throw GraalInternalError.unimplemented("Auto-generated method stub");
        }

        @Override
        protected Value genSignExtend(Value input, int bitCount) {
            // TODO Auto-generated method stub
            throw GraalInternalError.unimplemented("Auto-generated method stub");
        }

        @Override
        protected Value genZeroExtend(Value input, int bitCount) {
            // TODO Auto-generated method stub
            throw GraalInternalError.unimplemented("Auto-generated method stub");
        }

        @Override
        protected Value genObjectEquals(Value x, Value y) {
            // TODO Auto-generated method stub
            throw GraalInternalError.unimplemented("Auto-generated method stub");
        }

        @Override
        protected Value genIntegerEquals(Value x, Value y) {
            // TODO Auto-generated method stub
            throw GraalInternalError.unimplemented("Auto-generated method stub");
        }

        @Override
        protected Value genIntegerLessThan(Value x, Value y) {
            // TODO Auto-generated method stub
            throw GraalInternalError.unimplemented("Auto-generated method stub");
        }

        @Override
        protected Value genUnique(Value x) {
            // TODO Auto-generated method stub
            throw GraalInternalError.unimplemented("Auto-generated method stub");
        }

        @Override
        protected Value genIf(Value condition, Value falseSuccessor, Value trueSuccessor, double d) {
            // TODO Auto-generated method stub
            throw GraalInternalError.unimplemented("Auto-generated method stub");
        }

        @Override
        protected void genThrow() {
            // TODO Auto-generated method stub
            throw GraalInternalError.unimplemented("Auto-generated method stub");
        }

        @Override
        protected Value genCheckCast(ResolvedJavaType type, Value object, JavaTypeProfile profileForTypeCheck, boolean b) {
            // TODO Auto-generated method stub
            throw GraalInternalError.unimplemented("Auto-generated method stub");
        }

        @Override
        protected Value genInstanceOf(ResolvedJavaType type, Value object, JavaTypeProfile profileForTypeCheck) {
            // TODO Auto-generated method stub
            throw GraalInternalError.unimplemented("Auto-generated method stub");
        }

        @Override
        protected Value genConditional(Value x) {
            // TODO Auto-generated method stub
            throw GraalInternalError.unimplemented("Auto-generated method stub");
        }

        @Override
        protected Value createNewInstance(ResolvedJavaType type, boolean fillContents) {
            // TODO Auto-generated method stub
            throw GraalInternalError.unimplemented("Auto-generated method stub");
        }

        @Override
        protected Value createNewArray(ResolvedJavaType elementType, Value length, boolean fillContents) {
            // TODO Auto-generated method stub
            throw GraalInternalError.unimplemented("Auto-generated method stub");
        }

        @Override
        protected Value createNewMultiArray(ResolvedJavaType type, List<Value> dims) {
            // TODO Auto-generated method stub
            throw GraalInternalError.unimplemented("Auto-generated method stub");
        }

        @Override
        protected Value genLoadField(Value receiver, ResolvedJavaField field) {
            // TODO Auto-generated method stub
            throw GraalInternalError.unimplemented("Auto-generated method stub");
        }

<<<<<<< HEAD
    public void processBlock(BciBlock block) {
        try (Indent indent = Debug.logAndIndent("Parsing block %s  firstInstruction: %s  loopHeader: %b", block, block.firstInstruction, block.isLoopHeader)) {
            currentBlock = block;
            iterateBytecodesForBlock(block);
        }
    }
=======
        @Override
        protected void emitNullCheck(Value receiver) {
            // TODO Auto-generated method stub
            throw GraalInternalError.unimplemented("Auto-generated method stub");
        }
>>>>>>> 005f52b4

        @Override
        protected void emitBoundsCheck(Value index, Value length) {
            // TODO Auto-generated method stub
            throw GraalInternalError.unimplemented("Auto-generated method stub");
        }

        @Override
        protected Value genArrayLength(Value x) {
            // TODO Auto-generated method stub
            throw GraalInternalError.unimplemented("Auto-generated method stub");
        }

        @Override
        protected Value genStoreField(Value receiver, ResolvedJavaField field, Value value) {
            // TODO Auto-generated method stub
            throw GraalInternalError.unimplemented("Auto-generated method stub");
        }

        @Override
        protected void genInvokeStatic(JavaMethod target) {
            // TODO Auto-generated method stub
            throw GraalInternalError.unimplemented("Auto-generated method stub");
        }

        @Override
        protected void genInvokeInterface(JavaMethod target) {
            // TODO Auto-generated method stub
            throw GraalInternalError.unimplemented("Auto-generated method stub");
        }

        @Override
        protected void genInvokeDynamic(JavaMethod target) {
            // TODO Auto-generated method stub
            throw GraalInternalError.unimplemented("Auto-generated method stub");
        }

        @Override
        protected void genInvokeVirtual(JavaMethod target) {
            // TODO Auto-generated method stub
            throw GraalInternalError.unimplemented("Auto-generated method stub");
        }

        @Override
        protected void genInvokeSpecial(JavaMethod target) {
            // TODO Auto-generated method stub
            throw GraalInternalError.unimplemented("Auto-generated method stub");
        }

<<<<<<< HEAD
    private void traceInstruction(int bci, int opcode, boolean blockStart) {
        if (Debug.isLogEnabled()) {
            StringBuilder sb = new StringBuilder(40);
            sb.append(blockStart ? '+' : '|');
            if (bci < 10) {
                sb.append("  ");
            } else if (bci < 100) {
                sb.append(' ');
            }
            sb.append(bci).append(": ").append(Bytecodes.nameOf(opcode));
            for (int i = bci + 1; i < stream.nextBCI(); ++i) {
                sb.append(' ').append(stream.readUByte(i));
            }
            if (!currentBlock.jsrScope.isEmpty()) {
                sb.append(' ').append(currentBlock.jsrScope);
            }
            Debug.log("%s", sb);
=======
        @Override
        protected void genInvokeIndirect(InvokeKind invokeKind, ResolvedJavaMethod target, Value[] args) {
            // TODO Auto-generated method stub
            throw GraalInternalError.unimplemented("Auto-generated method stub");
>>>>>>> 005f52b4
        }

        @Override
        protected void genReturn(Value x) {
            // TODO Auto-generated method stub
            throw GraalInternalError.unimplemented("Auto-generated method stub");
        }

<<<<<<< HEAD
    private void genReturn(Value x) {
        // frameState.setRethrowException(false);
        frameState.clearStack();
        // if (graphBuilderConfig.eagerInfopointMode()) {
        // append(new InfopointNode(InfopointReason.METHOD_END, frameState.create(bci())));
        // }

        // synchronizedEpilogue(FrameState.AFTER_BCI, x);
        // if (frameState.lockDepth() != 0) {
        // throw new BailoutException("unbalanced monitors");
        // }

        // lirGen.visitReturn(x);
        throw GraalInternalError.unimplemented();
    }
=======
        @Override
        protected Value genMonitorEnter(Value x) {
            // TODO Auto-generated method stub
            throw GraalInternalError.unimplemented("Auto-generated method stub");
        }

        @Override
        protected Value genMonitorExit(Value x, Value returnValue) {
            // TODO Auto-generated method stub
            throw GraalInternalError.unimplemented("Auto-generated method stub");
        }

        @Override
        protected void genJsr(int dest) {
            // TODO Auto-generated method stub
            throw GraalInternalError.unimplemented("Auto-generated method stub");
        }
>>>>>>> 005f52b4

        @Override
        protected void genRet(int localIndex) {
            // TODO Auto-generated method stub
            throw GraalInternalError.unimplemented("Auto-generated method stub");
        }

        @Override
        protected void setBlockSuccessor(Value switchNode, int i, Value createBlockTarget) {
            // TODO Auto-generated method stub
            throw GraalInternalError.unimplemented("Auto-generated method stub");
        }

        @Override
        protected Value genIntegerSwitch(Value value, int size, int[] keys, double[] keyProbabilities, int[] keySuccessors) {
            // TODO Auto-generated method stub
            throw GraalInternalError.unimplemented("Auto-generated method stub");
        }

        @Override
        protected Value appendConstant(Constant constant) {
            // TODO Auto-generated method stub
            throw GraalInternalError.unimplemented("Auto-generated method stub");
        }

        @Override
        protected Value append(Value v) {
            // TODO Auto-generated method stub
            throw GraalInternalError.unimplemented("Auto-generated method stub");
        }

        @Override
        protected Value createTarget(BciBlock trueBlock, AbstractFrameStateBuilder<Value> state) {
            // TODO Auto-generated method stub
            throw GraalInternalError.unimplemented("Auto-generated method stub");
        }

        @Override
        protected Value createBlockTarget(double probability, BciBlock bciBlock, AbstractFrameStateBuilder<Value> stateAfter) {
            // TODO Auto-generated method stub
            throw GraalInternalError.unimplemented("Auto-generated method stub");
        }

        @Override
        protected void processBlock(BciBlock block) {
            Indent indent = Debug.logAndIndent("Parsing block %s  firstInstruction: %s  loopHeader: %b", block, block.firstInstruction, block.isLoopHeader);
            currentBlock = block;
            iterateBytecodesForBlock(block);
            indent.outdent();
        }

        @Override
        protected void appendGoto(Value target) {
            // TODO Auto-generated method stub
            throw GraalInternalError.unimplemented("Auto-generated method stub");
        }

        @Override
        protected void iterateBytecodesForBlock(BciBlock block) {

            int endBCI = stream.endBCI();

            stream.setBCI(block.startBci);
            int bci = block.startBci;
            BytecodesParsed.add(block.endBci - bci);

            while (bci < endBCI) {

                // read the opcode
                int opcode = stream.currentBC();
                traceInstruction(bci, opcode, bci == block.startBci);
                if (bci == entryBCI) {
                    throw GraalInternalError.unimplemented();
                }
                processBytecode(bci, opcode);

                stream.next();
                bci = stream.currentBCI();
            }
        }
    }

}<|MERGE_RESOLUTION|>--- conflicted
+++ resolved
@@ -52,7 +52,6 @@
 import com.oracle.graal.nodes.cfg.*;
 import com.oracle.graal.nodes.java.MethodCallTargetNode.InvokeKind;
 import com.oracle.graal.nodes.java.*;
-import com.oracle.graal.phases.*;
 
 /**
  * The {@code GraphBuilder} class parses the bytecode of a method and builds the IR graph.
@@ -84,7 +83,7 @@
 
     private final GraphBuilderConfiguration graphBuilderConfig;
     private BciBlock[] loopHeaders;
-    private BytecodeParser parserHelper;
+    private BytecodeParseHelper<Value> parserHelper;
 
     /**
      * Meters the number of actual bytecodes parsed.
@@ -109,8 +108,6 @@
         TTY.Filter filter = new TTY.Filter(PrintFilter.getValue(), method);
 
         frameState = new LIRFrameStateBuilder(method);
-        OptimisticOptimizations optimisticOpts = OptimisticOptimizations.NONE;
-        parserHelper = new BytecodeParser(metaAccess, graphBuilderConfig, optimisticOpts, frameState, stream, profilingInfo, constantPool);
 
         // build blocks and LIR instructions
         try {
@@ -132,73 +129,72 @@
             TTY.println(MetaUtil.indent(MetaUtil.profileToString(profilingInfo, method, CodeUtil.NEW_LINE), "  "));
         }
 
-        // Indent indent = Debug.logAndIndent("build graph for %s", method);
-
-        // compute the block map, setup exception handlers and get the entrypoint(s)
-        BciBlockMapping blockMap = BciBlockMapping.create(method);
-        loopHeaders = blockMap.loopHeaders;
-
-        // add predecessors
-        for (BciBlock block : blockMap.blocks) {
-            for (BciBlock successor : block.getSuccessors()) {
-                successor.getPredecessors().add(block);
-            }
-        }
-
-        if (isSynchronized(method.getModifiers())) {
-            throw GraalInternalError.unimplemented("Handle synchronized methods");
-        }
-
-        // TODO: clear non live locals
-
-        currentBlock = blockMap.startBlock;
-        if (blockMap.startBlock.isLoopHeader) {
-            throw GraalInternalError.unimplemented("Handle start block as loop header");
-        }
-
-        // add loops ? how do we add looks when we haven't parsed the bytecode?
-
-        // create the control flow graph
-        LIRControlFlowGraph cfg = new LIRControlFlowGraph(blockMap.blocks.toArray(new BciBlock[0]), new Loop[0]);
-
-        BlocksToDoubles blockProbabilities = new BlocksToDoubles(blockMap.blocks.size());
-        for (BciBlock b : blockMap.blocks) {
-            blockProbabilities.put(b, 1);
-        }
-
-        // create the LIR
-        List<? extends AbstractBlock<?>> linearScanOrder = ComputeBlockOrder.computeLinearScanOrder(blockMap.blocks.size(), blockMap.startBlock, blockProbabilities);
-        List<? extends AbstractBlock<?>> codeEmittingOrder = ComputeBlockOrder.computeCodeEmittingOrder(blockMap.blocks.size(), blockMap.startBlock, blockProbabilities);
-        LIR lir = new LIR(cfg, linearScanOrder, codeEmittingOrder);
-
-        FrameMap frameMap = backend.newFrameMap();
-        TargetDescription target = backend.getTarget();
-        CallingConvention cc = CodeUtil.getCallingConvention(backend.getProviders().getCodeCache(), CallingConvention.Type.JavaCallee, method, false);
-        this.lirGenRes = backend.newLIRGenerationResult(lir, frameMap, null);
-        this.lirGen = backend.newLIRGenerator(cc, lirGenRes);
-
-        try (Scope ds = Debug.scope("BackEnd", lir)) {
-            try (Scope s = Debug.scope("LIRGen", lirGen)) {
-
-                // possibly add all the arguments to slots in the local variable array
-
-                for (BciBlock block : blockMap.blocks) {
-
-                    // lirGen.doBlock(block, method, this);
+        try (Indent indent = Debug.logAndIndent("build graph for %s", method)) {
+
+            // compute the block map, setup exception handlers and get the entrypoint(s)
+            BciBlockMapping blockMap = BciBlockMapping.create(method);
+            loopHeaders = blockMap.loopHeaders;
+
+            // add predecessors
+            for (BciBlock block : blockMap.blocks) {
+                for (BciBlock successor : block.getSuccessors()) {
+                    successor.getPredecessors().add(block);
                 }
-                // indent.outdent();
-
-                lirGen.beforeRegisterAllocation();
-                Debug.dump(lir, "After LIR generation");
-            } catch (Throwable e) {
-                throw Debug.handle(e);
-            }
-
-            // try (Scope s = Debug.scope("Allocator", nodeLirGen)) {
-            try (Scope s = Debug.scope("Allocator")) {
-
-                if (backend.shouldAllocateRegisters()) {
-                    new LinearScan(target, lir, frameMap).allocate();
+            }
+
+            if (isSynchronized(method.getModifiers())) {
+                throw GraalInternalError.unimplemented("Handle synchronized methods");
+            }
+
+            // TODO: clear non live locals
+
+            currentBlock = blockMap.startBlock;
+            if (blockMap.startBlock.isLoopHeader) {
+                throw GraalInternalError.unimplemented("Handle start block as loop header");
+            }
+
+            // add loops ? how do we add looks when we haven't parsed the bytecode?
+
+            // create the control flow graph
+            LIRControlFlowGraph cfg = new LIRControlFlowGraph(blockMap.blocks.toArray(new BciBlock[0]), new Loop[0]);
+
+            BlocksToDoubles blockProbabilities = new BlocksToDoubles(blockMap.blocks.size());
+            for (BciBlock b : blockMap.blocks) {
+                blockProbabilities.put(b, 1);
+            }
+
+            // create the LIR
+            List<? extends AbstractBlock<?>> linearScanOrder = ComputeBlockOrder.computeLinearScanOrder(blockMap.blocks.size(), blockMap.startBlock, blockProbabilities);
+            List<? extends AbstractBlock<?>> codeEmittingOrder = ComputeBlockOrder.computeCodeEmittingOrder(blockMap.blocks.size(), blockMap.startBlock, blockProbabilities);
+            LIR lir = new LIR(cfg, linearScanOrder, codeEmittingOrder);
+
+            FrameMap frameMap = backend.newFrameMap();
+            TargetDescription target = backend.getTarget();
+            CallingConvention cc = CodeUtil.getCallingConvention(backend.getProviders().getCodeCache(), CallingConvention.Type.JavaCallee, method, false);
+            this.lirGenRes = backend.newLIRGenerationResult(lir, frameMap, null);
+            this.lirGen = backend.newLIRGenerator(cc, lirGenRes);
+
+            try (Scope ds = Debug.scope("BackEnd", lir)) {
+                try (Scope s = Debug.scope("LIRGen", lirGen)) {
+
+                    // possibly add all the arguments to slots in the local variable array
+
+                    for (BciBlock block : blockMap.blocks) {
+                    }
+
+                    lirGen.beforeRegisterAllocation();
+                    Debug.dump(lir, "After LIR generation");
+                } catch (Throwable e) {
+                    throw Debug.handle(e);
+                }
+
+                try (Scope s = Debug.scope("Allocator")) {
+
+                    if (backend.shouldAllocateRegisters()) {
+                        new LinearScan(target, lir, frameMap).allocate();
+                    }
+                } catch (Throwable e) {
+                    throw Debug.handle(e);
                 }
             } catch (Throwable e) {
                 throw Debug.handle(e);
@@ -208,566 +204,12 @@
         }
     }
 
-    public BytecodeStream stream() {
-        return stream;
-    }
-
-    public int bci() {
-        return stream.currentBCI();
-    }
-
-    private void loadLocal(int index, Kind kind) {
-        parserHelper.loadLocal(index, kind);
-    }
-
-    private void storeLocal(Kind kind, int index) {
-        parserHelper.storeLocal(kind, index);
-    }
-
-    public void processBlock(BciBlock block) {
-        parserHelper.processBlock(block);
-    }
-
-    private void createExceptionDispatch(ExceptionDispatchBlock block) {
-        throw GraalInternalError.unimplemented();
-    }
-
-    private void traceInstruction(int bci, int opcode, boolean blockStart) {
-        if (Debug.isLogEnabled()) {
-            StringBuilder sb = new StringBuilder(40);
-            sb.append(blockStart ? '+' : '|');
-            if (bci < 10) {
-                sb.append("  ");
-            } else if (bci < 100) {
-                sb.append(' ');
-            }
-            sb.append(bci).append(": ").append(Bytecodes.nameOf(opcode));
-            for (int i = bci + 1; i < stream.nextBCI(); ++i) {
-                sb.append(' ').append(stream.readUByte(i));
-            }
-            if (!currentBlock.jsrScope.isEmpty()) {
-                sb.append(' ').append(currentBlock.jsrScope);
-            }
-            Debug.log(sb.toString());
-        }
-    }
-
-    private void genArrayLength() {
-        throw GraalInternalError.unimplemented();
-    }
-
-    private void genReturn(Value x) {
-        // frameState.setRethrowException(false);
-        frameState.clearStack();
-// if (graphBuilderConfig.eagerInfopointMode()) {
-// append(new InfopointNode(InfopointReason.METHOD_END, frameState.create(bci())));
-// }
-
-// synchronizedEpilogue(FrameState.AFTER_BCI, x);
-// if (frameState.lockDepth() != 0) {
-// throw new BailoutException("unbalanced monitors");
-// }
-
-        lirGen.visitReturn(x);
-    }
-
     public void setParameter(int i, Variable emitMove) {
         frameState.storeLocal(i, emitMove);
     }
 
-    private class BytecodeParser extends BytecodeParseHelper<Value> {
-
-        public BytecodeParser(MetaAccessProvider metaAccess, GraphBuilderConfiguration graphBuilderConfig, OptimisticOptimizations optimisticOpts, AbstractFrameStateBuilder<Value> frameState,
-                        BytecodeStream stream, ProfilingInfo profilingInfo, ConstantPool constantPool) {
-            super(metaAccess, graphBuilderConfig, optimisticOpts, frameState, stream, profilingInfo, constantPool);
-        }
-
-        @Override
-        protected void handleUnresolvedLoadConstant(JavaType type) {
-            // TODO Auto-generated method stub
-            throw GraalInternalError.unimplemented("Auto-generated method stub");
-        }
-
-        @Override
-        protected void handleUnresolvedCheckCast(JavaType type, Value object) {
-            // TODO Auto-generated method stub
-            throw GraalInternalError.unimplemented("Auto-generated method stub");
-        }
-
-        @Override
-        protected void handleUnresolvedInstanceOf(JavaType type, Value object) {
-            // TODO Auto-generated method stub
-            throw GraalInternalError.unimplemented("Auto-generated method stub");
-        }
-
-        @Override
-        protected void handleUnresolvedNewInstance(JavaType type) {
-            // TODO Auto-generated method stub
-            throw GraalInternalError.unimplemented("Auto-generated method stub");
-        }
-
-        @Override
-        protected void handleUnresolvedNewObjectArray(JavaType type, Value length) {
-            // TODO Auto-generated method stub
-            throw GraalInternalError.unimplemented("Auto-generated method stub");
-        }
-
-        @Override
-        protected void handleUnresolvedNewMultiArray(JavaType type, List<Value> dims) {
-            // TODO Auto-generated method stub
-            throw GraalInternalError.unimplemented("Auto-generated method stub");
-        }
-
-        @Override
-        protected void handleUnresolvedLoadField(JavaField field, Value receiver) {
-            // TODO Auto-generated method stub
-            throw GraalInternalError.unimplemented("Auto-generated method stub");
-        }
-
-        @Override
-        protected void handleUnresolvedStoreField(JavaField field, Value value, Value receiver) {
-            // TODO Auto-generated method stub
-            throw GraalInternalError.unimplemented("Auto-generated method stub");
-        }
-
-        @Override
-        protected void handleUnresolvedExceptionType(Representation representation, JavaType type) {
-            // TODO Auto-generated method stub
-            throw GraalInternalError.unimplemented("Auto-generated method stub");
-        }
-
-        @Override
-        protected Value genLoadIndexed(Value index, Value array, Kind kind) {
-            // TODO Auto-generated method stub
-            throw GraalInternalError.unimplemented("Auto-generated method stub");
-        }
-
-        @Override
-        protected Value genStoreIndexed(Value array, Value index, Kind kind, Value value) {
-            // TODO Auto-generated method stub
-            throw GraalInternalError.unimplemented("Auto-generated method stub");
-        }
-
-        @Override
-        protected Value genIntegerAdd(Kind kind, Value x, Value y) {
-            // TODO Auto-generated method stub
-            throw GraalInternalError.unimplemented("Auto-generated method stub");
-        }
-
-        @Override
-        protected Value genIntegerSub(Kind kind, Value x, Value y) {
-            // TODO Auto-generated method stub
-            throw GraalInternalError.unimplemented("Auto-generated method stub");
-        }
-
-        @Override
-        protected Value genIntegerMul(Kind kind, Value x, Value y) {
-            // TODO Auto-generated method stub
-            throw GraalInternalError.unimplemented("Auto-generated method stub");
-        }
-
-        @Override
-        protected Value genFloatAdd(Kind kind, Value x, Value y, boolean isStrictFP) {
-            // TODO Auto-generated method stub
-            throw GraalInternalError.unimplemented("Auto-generated method stub");
-        }
-
-        @Override
-        protected Value genFloatSub(Kind kind, Value x, Value y, boolean isStrictFP) {
-            // TODO Auto-generated method stub
-            throw GraalInternalError.unimplemented("Auto-generated method stub");
-        }
-
-        @Override
-        protected Value genFloatMul(Kind kind, Value x, Value y, boolean isStrictFP) {
-            // TODO Auto-generated method stub
-            throw GraalInternalError.unimplemented("Auto-generated method stub");
-        }
-
-        @Override
-        protected Value genFloatDiv(Kind kind, Value x, Value y, boolean isStrictFP) {
-            // TODO Auto-generated method stub
-            throw GraalInternalError.unimplemented("Auto-generated method stub");
-        }
-
-        @Override
-        protected Value genFloatRem(Kind kind, Value x, Value y, boolean isStrictFP) {
-            // TODO Auto-generated method stub
-            throw GraalInternalError.unimplemented("Auto-generated method stub");
-        }
-
-        @Override
-        protected Value genIntegerDiv(Kind kind, Value x, Value y) {
-            // TODO Auto-generated method stub
-            throw GraalInternalError.unimplemented("Auto-generated method stub");
-        }
-
-        @Override
-        protected Value genIntegerRem(Kind kind, Value x, Value y) {
-            // TODO Auto-generated method stub
-            throw GraalInternalError.unimplemented("Auto-generated method stub");
-        }
-
-        @Override
-        protected Value genNegateOp(Value x) {
-            // TODO Auto-generated method stub
-            throw GraalInternalError.unimplemented("Auto-generated method stub");
-        }
-
-        @Override
-        protected Value genLeftShift(Kind kind, Value x, Value y) {
-            // TODO Auto-generated method stub
-            throw GraalInternalError.unimplemented("Auto-generated method stub");
-        }
-
-        @Override
-        protected Value genRightShift(Kind kind, Value x, Value y) {
-            // TODO Auto-generated method stub
-            throw GraalInternalError.unimplemented("Auto-generated method stub");
-        }
-
-        @Override
-        protected Value genUnsignedRightShift(Kind kind, Value x, Value y) {
-            // TODO Auto-generated method stub
-            throw GraalInternalError.unimplemented("Auto-generated method stub");
-        }
-
-        @Override
-        protected Value genAnd(Kind kind, Value x, Value y) {
-            // TODO Auto-generated method stub
-            throw GraalInternalError.unimplemented("Auto-generated method stub");
-        }
-
-        @Override
-        protected Value genOr(Kind kind, Value x, Value y) {
-            // TODO Auto-generated method stub
-            throw GraalInternalError.unimplemented("Auto-generated method stub");
-        }
-
-        @Override
-        protected Value genXor(Kind kind, Value x, Value y) {
-            // TODO Auto-generated method stub
-            throw GraalInternalError.unimplemented("Auto-generated method stub");
-        }
-
-        @Override
-        protected Value genNormalizeCompare(Value x, Value y, boolean isUnorderedLess) {
-            // TODO Auto-generated method stub
-            throw GraalInternalError.unimplemented("Auto-generated method stub");
-        }
-
-        @Override
-        protected Value genFloatConvert(FloatConvert op, Value input) {
-            // TODO Auto-generated method stub
-            throw GraalInternalError.unimplemented("Auto-generated method stub");
-        }
-
-        @Override
-        protected Value genNarrow(Value input, int bitCount) {
-            // TODO Auto-generated method stub
-            throw GraalInternalError.unimplemented("Auto-generated method stub");
-        }
-
-        @Override
-        protected Value genSignExtend(Value input, int bitCount) {
-            // TODO Auto-generated method stub
-            throw GraalInternalError.unimplemented("Auto-generated method stub");
-        }
-
-        @Override
-        protected Value genZeroExtend(Value input, int bitCount) {
-            // TODO Auto-generated method stub
-            throw GraalInternalError.unimplemented("Auto-generated method stub");
-        }
-
-        @Override
-        protected Value genObjectEquals(Value x, Value y) {
-            // TODO Auto-generated method stub
-            throw GraalInternalError.unimplemented("Auto-generated method stub");
-        }
-
-        @Override
-        protected Value genIntegerEquals(Value x, Value y) {
-            // TODO Auto-generated method stub
-            throw GraalInternalError.unimplemented("Auto-generated method stub");
-        }
-
-        @Override
-        protected Value genIntegerLessThan(Value x, Value y) {
-            // TODO Auto-generated method stub
-            throw GraalInternalError.unimplemented("Auto-generated method stub");
-        }
-
-        @Override
-        protected Value genUnique(Value x) {
-            // TODO Auto-generated method stub
-            throw GraalInternalError.unimplemented("Auto-generated method stub");
-        }
-
-        @Override
-        protected Value genIf(Value condition, Value falseSuccessor, Value trueSuccessor, double d) {
-            // TODO Auto-generated method stub
-            throw GraalInternalError.unimplemented("Auto-generated method stub");
-        }
-
-        @Override
-        protected void genThrow() {
-            // TODO Auto-generated method stub
-            throw GraalInternalError.unimplemented("Auto-generated method stub");
-        }
-
-        @Override
-        protected Value genCheckCast(ResolvedJavaType type, Value object, JavaTypeProfile profileForTypeCheck, boolean b) {
-            // TODO Auto-generated method stub
-            throw GraalInternalError.unimplemented("Auto-generated method stub");
-        }
-
-        @Override
-        protected Value genInstanceOf(ResolvedJavaType type, Value object, JavaTypeProfile profileForTypeCheck) {
-            // TODO Auto-generated method stub
-            throw GraalInternalError.unimplemented("Auto-generated method stub");
-        }
-
-        @Override
-        protected Value genConditional(Value x) {
-            // TODO Auto-generated method stub
-            throw GraalInternalError.unimplemented("Auto-generated method stub");
-        }
-
-        @Override
-        protected Value createNewInstance(ResolvedJavaType type, boolean fillContents) {
-            // TODO Auto-generated method stub
-            throw GraalInternalError.unimplemented("Auto-generated method stub");
-        }
-
-        @Override
-        protected Value createNewArray(ResolvedJavaType elementType, Value length, boolean fillContents) {
-            // TODO Auto-generated method stub
-            throw GraalInternalError.unimplemented("Auto-generated method stub");
-        }
-
-        @Override
-        protected Value createNewMultiArray(ResolvedJavaType type, List<Value> dims) {
-            // TODO Auto-generated method stub
-            throw GraalInternalError.unimplemented("Auto-generated method stub");
-        }
-
-        @Override
-        protected Value genLoadField(Value receiver, ResolvedJavaField field) {
-            // TODO Auto-generated method stub
-            throw GraalInternalError.unimplemented("Auto-generated method stub");
-        }
-
-<<<<<<< HEAD
     public void processBlock(BciBlock block) {
-        try (Indent indent = Debug.logAndIndent("Parsing block %s  firstInstruction: %s  loopHeader: %b", block, block.firstInstruction, block.isLoopHeader)) {
-            currentBlock = block;
-            iterateBytecodesForBlock(block);
-        }
-    }
-=======
-        @Override
-        protected void emitNullCheck(Value receiver) {
-            // TODO Auto-generated method stub
-            throw GraalInternalError.unimplemented("Auto-generated method stub");
-        }
->>>>>>> 005f52b4
-
-        @Override
-        protected void emitBoundsCheck(Value index, Value length) {
-            // TODO Auto-generated method stub
-            throw GraalInternalError.unimplemented("Auto-generated method stub");
-        }
-
-        @Override
-        protected Value genArrayLength(Value x) {
-            // TODO Auto-generated method stub
-            throw GraalInternalError.unimplemented("Auto-generated method stub");
-        }
-
-        @Override
-        protected Value genStoreField(Value receiver, ResolvedJavaField field, Value value) {
-            // TODO Auto-generated method stub
-            throw GraalInternalError.unimplemented("Auto-generated method stub");
-        }
-
-        @Override
-        protected void genInvokeStatic(JavaMethod target) {
-            // TODO Auto-generated method stub
-            throw GraalInternalError.unimplemented("Auto-generated method stub");
-        }
-
-        @Override
-        protected void genInvokeInterface(JavaMethod target) {
-            // TODO Auto-generated method stub
-            throw GraalInternalError.unimplemented("Auto-generated method stub");
-        }
-
-        @Override
-        protected void genInvokeDynamic(JavaMethod target) {
-            // TODO Auto-generated method stub
-            throw GraalInternalError.unimplemented("Auto-generated method stub");
-        }
-
-        @Override
-        protected void genInvokeVirtual(JavaMethod target) {
-            // TODO Auto-generated method stub
-            throw GraalInternalError.unimplemented("Auto-generated method stub");
-        }
-
-        @Override
-        protected void genInvokeSpecial(JavaMethod target) {
-            // TODO Auto-generated method stub
-            throw GraalInternalError.unimplemented("Auto-generated method stub");
-        }
-
-<<<<<<< HEAD
-    private void traceInstruction(int bci, int opcode, boolean blockStart) {
-        if (Debug.isLogEnabled()) {
-            StringBuilder sb = new StringBuilder(40);
-            sb.append(blockStart ? '+' : '|');
-            if (bci < 10) {
-                sb.append("  ");
-            } else if (bci < 100) {
-                sb.append(' ');
-            }
-            sb.append(bci).append(": ").append(Bytecodes.nameOf(opcode));
-            for (int i = bci + 1; i < stream.nextBCI(); ++i) {
-                sb.append(' ').append(stream.readUByte(i));
-            }
-            if (!currentBlock.jsrScope.isEmpty()) {
-                sb.append(' ').append(currentBlock.jsrScope);
-            }
-            Debug.log("%s", sb);
-=======
-        @Override
-        protected void genInvokeIndirect(InvokeKind invokeKind, ResolvedJavaMethod target, Value[] args) {
-            // TODO Auto-generated method stub
-            throw GraalInternalError.unimplemented("Auto-generated method stub");
->>>>>>> 005f52b4
-        }
-
-        @Override
-        protected void genReturn(Value x) {
-            // TODO Auto-generated method stub
-            throw GraalInternalError.unimplemented("Auto-generated method stub");
-        }
-
-<<<<<<< HEAD
-    private void genReturn(Value x) {
-        // frameState.setRethrowException(false);
-        frameState.clearStack();
-        // if (graphBuilderConfig.eagerInfopointMode()) {
-        // append(new InfopointNode(InfopointReason.METHOD_END, frameState.create(bci())));
-        // }
-
-        // synchronizedEpilogue(FrameState.AFTER_BCI, x);
-        // if (frameState.lockDepth() != 0) {
-        // throw new BailoutException("unbalanced monitors");
-        // }
-
-        // lirGen.visitReturn(x);
-        throw GraalInternalError.unimplemented();
-    }
-=======
-        @Override
-        protected Value genMonitorEnter(Value x) {
-            // TODO Auto-generated method stub
-            throw GraalInternalError.unimplemented("Auto-generated method stub");
-        }
-
-        @Override
-        protected Value genMonitorExit(Value x, Value returnValue) {
-            // TODO Auto-generated method stub
-            throw GraalInternalError.unimplemented("Auto-generated method stub");
-        }
-
-        @Override
-        protected void genJsr(int dest) {
-            // TODO Auto-generated method stub
-            throw GraalInternalError.unimplemented("Auto-generated method stub");
-        }
->>>>>>> 005f52b4
-
-        @Override
-        protected void genRet(int localIndex) {
-            // TODO Auto-generated method stub
-            throw GraalInternalError.unimplemented("Auto-generated method stub");
-        }
-
-        @Override
-        protected void setBlockSuccessor(Value switchNode, int i, Value createBlockTarget) {
-            // TODO Auto-generated method stub
-            throw GraalInternalError.unimplemented("Auto-generated method stub");
-        }
-
-        @Override
-        protected Value genIntegerSwitch(Value value, int size, int[] keys, double[] keyProbabilities, int[] keySuccessors) {
-            // TODO Auto-generated method stub
-            throw GraalInternalError.unimplemented("Auto-generated method stub");
-        }
-
-        @Override
-        protected Value appendConstant(Constant constant) {
-            // TODO Auto-generated method stub
-            throw GraalInternalError.unimplemented("Auto-generated method stub");
-        }
-
-        @Override
-        protected Value append(Value v) {
-            // TODO Auto-generated method stub
-            throw GraalInternalError.unimplemented("Auto-generated method stub");
-        }
-
-        @Override
-        protected Value createTarget(BciBlock trueBlock, AbstractFrameStateBuilder<Value> state) {
-            // TODO Auto-generated method stub
-            throw GraalInternalError.unimplemented("Auto-generated method stub");
-        }
-
-        @Override
-        protected Value createBlockTarget(double probability, BciBlock bciBlock, AbstractFrameStateBuilder<Value> stateAfter) {
-            // TODO Auto-generated method stub
-            throw GraalInternalError.unimplemented("Auto-generated method stub");
-        }
-
-        @Override
-        protected void processBlock(BciBlock block) {
-            Indent indent = Debug.logAndIndent("Parsing block %s  firstInstruction: %s  loopHeader: %b", block, block.firstInstruction, block.isLoopHeader);
-            currentBlock = block;
-            iterateBytecodesForBlock(block);
-            indent.outdent();
-        }
-
-        @Override
-        protected void appendGoto(Value target) {
-            // TODO Auto-generated method stub
-            throw GraalInternalError.unimplemented("Auto-generated method stub");
-        }
-
-        @Override
-        protected void iterateBytecodesForBlock(BciBlock block) {
-
-            int endBCI = stream.endBCI();
-
-            stream.setBCI(block.startBci);
-            int bci = block.startBci;
-            BytecodesParsed.add(block.endBci - bci);
-
-            while (bci < endBCI) {
-
-                // read the opcode
-                int opcode = stream.currentBC();
-                traceInstruction(bci, opcode, bci == block.startBci);
-                if (bci == entryBCI) {
-                    throw GraalInternalError.unimplemented();
-                }
-                processBytecode(bci, opcode);
-
-                stream.next();
-                bci = stream.currentBCI();
-            }
-        }
-    }
-
+        // TODO Auto-generated method stub
+        throw GraalInternalError.unimplemented("Auto-generated method stub");
+    }
 }
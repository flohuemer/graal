--- conflicted
+++ resolved
@@ -67,15 +67,9 @@
      */
     public CiBitMap liveKill;
 
-<<<<<<< HEAD
-    public int firstLirInstructionID;
-    public int lastLirInstructionID;
-    public int blockEntryPco;
-=======
     private int firstLirInstructionID;
     private int lastLirInstructionID;
-    public int exceptionHandlerPCO;
->>>>>>> 2da899f8
+    public int blockEntryPco;
 
     public int firstLirInstructionId() {
         return firstLirInstructionID;

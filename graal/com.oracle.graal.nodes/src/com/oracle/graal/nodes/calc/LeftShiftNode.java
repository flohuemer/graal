--- conflicted
+++ resolved
@@ -42,10 +42,6 @@
     }
 
     @Override
-<<<<<<< HEAD
-    public Node canonical(CanonicalizerTool tool) {
-        if (y().isConstant()) {
-=======
     public Constant evalConst(Constant... inputs) {
         assert inputs.length == 2;
         if (kind() == Kind.Int) {
@@ -57,11 +53,10 @@
     }
 
     @Override
-    public ValueNode canonical(CanonicalizerTool tool) {
+    public Node canonical(CanonicalizerTool tool) {
         if (x().isConstant() && y().isConstant()) {
             return ConstantNode.forPrimitive(evalConst(x().asConstant(), y().asConstant()), graph());
         } else if (y().isConstant()) {
->>>>>>> 18695653
             int amount = y().asConstant().asInt();
             int originalAmout = amount;
             int mask;

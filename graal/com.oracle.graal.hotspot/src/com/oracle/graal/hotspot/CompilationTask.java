/*
 * Copyright (c) 2012, Oracle and/or its affiliates. All rights reserved.
 * DO NOT ALTER OR REMOVE COPYRIGHT NOTICES OR THIS FILE HEADER.
 *
 * This code is free software; you can redistribute it and/or modify it
 * under the terms of the GNU General Public License version 2 only, as
 * published by the Free Software Foundation.
 *
 * This code is distributed in the hope that it will be useful, but WITHOUT
 * ANY WARRANTY; without even the implied warranty of MERCHANTABILITY or
 * FITNESS FOR A PARTICULAR PURPOSE.  See the GNU General Public License
 * version 2 for more details (a copy is included in the LICENSE file that
 * accompanied this code).
 *
 * You should have received a copy of the GNU General Public License version
 * 2 along with this work; if not, write to the Free Software Foundation,
 * Inc., 51 Franklin St, Fifth Floor, Boston, MA 02110-1301 USA.
 *
 * Please contact Oracle, 500 Oracle Parkway, Redwood Shores, CA 94065 USA
 * or visit www.oracle.com if you need additional information or have any
 * questions.
 */
package com.oracle.graal.hotspot;

import static com.oracle.graal.api.code.CodeUtil.*;
import static com.oracle.graal.nodes.StructuredGraph.*;
import static com.oracle.graal.phases.GraalOptions.*;
import static com.oracle.graal.phases.common.InliningUtil.*;

import java.lang.reflect.*;
import java.util.concurrent.*;
import java.util.concurrent.atomic.*;

import com.oracle.graal.api.code.*;
import com.oracle.graal.api.code.CallingConvention.Type;
import com.oracle.graal.api.meta.*;
import com.oracle.graal.compiler.CompilerThreadFactory.CompilerThread;
import com.oracle.graal.compiler.*;
import com.oracle.graal.debug.*;
import com.oracle.graal.debug.Debug.Scope;
import com.oracle.graal.debug.internal.*;
import com.oracle.graal.hotspot.bridge.*;
import com.oracle.graal.hotspot.meta.*;
import com.oracle.graal.lir.asm.*;
import com.oracle.graal.nodes.*;
import com.oracle.graal.nodes.spi.*;
import com.oracle.graal.phases.*;
import com.oracle.graal.phases.tiers.*;

public final class CompilationTask implements Runnable {

    public static final ThreadLocal<Boolean> withinEnqueue = new ThreadLocal<Boolean>() {

        @Override
        protected Boolean initialValue() {
            return Boolean.valueOf(Thread.currentThread() instanceof CompilerThread);
        }
    };

    private enum CompilationStatus {
        Queued, Running
    }

    private final HotSpotBackend backend;
    private final PhasePlan plan;
    private final OptimisticOptimizations optimisticOpts;
    private final ProfilingInfo profilingInfo;
    private final HotSpotResolvedJavaMethod method;
    private final int entryBCI;
    private final int id;
    private final AtomicReference<CompilationStatus> status;

    private StructuredGraph graph;

    public static CompilationTask create(HotSpotBackend backend, PhasePlan plan, OptimisticOptimizations optimisticOpts, ProfilingInfo profilingInfo, HotSpotResolvedJavaMethod method, int entryBCI,
                    int id) {
        return new CompilationTask(backend, plan, optimisticOpts, profilingInfo, method, entryBCI, id);
    }

    private CompilationTask(HotSpotBackend backend, PhasePlan plan, OptimisticOptimizations optimisticOpts, ProfilingInfo profilingInfo, HotSpotResolvedJavaMethod method, int entryBCI, int id) {
        assert id >= 0;
        this.backend = backend;
        this.plan = plan;
        this.method = method;
        this.optimisticOpts = optimisticOpts;
        this.profilingInfo = profilingInfo;
        this.entryBCI = entryBCI;
        this.id = id;
        this.status = new AtomicReference<>(CompilationStatus.Queued);
    }

    public ResolvedJavaMethod getMethod() {
        return method;
    }

    public int getId() {
        return id;
    }

    public int getEntryBCI() {
        return entryBCI;
    }

    public void run() {
        withinEnqueue.set(Boolean.FALSE);
        try {
            runCompilation();
        } finally {
            if (method.currentTask() == this) {
                method.setCurrentTask(null);
            }
            withinEnqueue.set(Boolean.TRUE);
        }
    }

    /**
     * Time spent in compilation.
     */
    public static final DebugTimer CompilationTime = Debug.timer("CompilationTime");

    public static final DebugTimer CodeInstallationTime = Debug.timer("CodeInstallation");

    public void runCompilation() {
        /*
         * no code must be outside this try/finally because it could happen otherwise that
         * clearQueuedForCompilation() is not executed
         */

        HotSpotVMConfig config = backend.getRuntime().getConfig();
        long previousInlinedBytecodes = InlinedBytecodes.getCurrentValue();
        long previousCompilationTime = CompilationTime.getCurrentValue();
        HotSpotInstalledCode installedCode = null;
        try (TimerCloseable a = CompilationTime.start()) {
            if (!tryToChangeStatus(CompilationStatus.Queued, CompilationStatus.Running) || method.hasCompiledCode()) {
                return;
            }

            CompilationStatistics stats = CompilationStatistics.create(method, entryBCI != StructuredGraph.INVOCATION_ENTRY_BCI);
            final boolean printCompilation = PrintCompilation.getValue() && !TTY.isSuppressed();
            if (printCompilation) {
                TTY.println(getMethodDescription() + "...");
            }
            if (HotSpotPrintCompilation.getValue()) {
                printCompilation();
            }

            CompilationResult result = null;
            TTY.Filter filter = new TTY.Filter(PrintFilter.getValue(), method);
            long start = System.currentTimeMillis();
            try (Scope s = Debug.scope("Compiling", new DebugDumpScope(String.valueOf(id), true))) {
                GraphCache graphCache = backend.getRuntime().getGraphCache();
                if (graphCache != null) {
                    graphCache.removeStaleGraphs();
                }

                HotSpotProviders providers = backend.getProviders();
                Replacements replacements = providers.getReplacements();
                graph = replacements.getMethodSubstitution(method);
                if (graph == null || entryBCI != INVOCATION_ENTRY_BCI) {
                    graph = new StructuredGraph(method, entryBCI);
                } else {
                    // Compiling method substitution - must clone the graph
                    graph = graph.copy();
                }
                InlinedBytecodes.add(method.getCodeSize());
                CallingConvention cc = getCallingConvention(providers.getCodeCache(), Type.JavaCallee, graph.method(), false);
                Suites suites = providers.getSuites().getDefaultSuites();
<<<<<<< HEAD
                result = GraalCompiler.compileGraph(graph, cc, method, providers, backend, backend.getTarget(), graphCache, plan, optimisticOpts, method.getSpeculationLog(), suites, true,
                                new CompilationResult(), CompilationResultBuilderFactory.Default);
=======
                result = GraalCompiler.compileGraph(graph, cc, method, providers, backend, backend.getTarget(), graphCache, plan, optimisticOpts, profilingInfo, method.getSpeculationLog(), suites,
                                new CompilationResult());
>>>>>>> 771bbe42

            } catch (Throwable e) {
                throw Debug.handle(e);
            } finally {
                filter.remove();
                final boolean printAfterCompilation = PrintAfterCompilation.getValue() && !TTY.isSuppressed();
                if (printAfterCompilation) {
                    TTY.println(getMethodDescription() + String.format(" | %4dms %5dB", System.currentTimeMillis() - start, (result != null ? result.getTargetCodeSize() : -1)));
                } else if (printCompilation) {
                    TTY.println(String.format("%-6d Graal %-70s %-45s %-50s | %4dms %5dB", id, "", "", "", System.currentTimeMillis() - start, (result != null ? result.getTargetCodeSize() : -1)));
                }
            }

            try (TimerCloseable b = CodeInstallationTime.start()) {
                installedCode = installMethod(result);
            }
            stats.finish(method);
        } catch (BailoutException bailout) {
            Debug.metric("Bailouts").increment();
            if (ExitVMOnBailout.getValue()) {
                TTY.cachedOut.println(MetaUtil.format("Bailout in %H.%n(%p)", method));
                bailout.printStackTrace(TTY.cachedOut);
                System.exit(-1);
            } else if (PrintBailout.getValue()) {
                TTY.cachedOut.println(MetaUtil.format("Bailout in %H.%n(%p)", method));
                bailout.printStackTrace(TTY.cachedOut);
            }
        } catch (Throwable t) {
            if (PrintStackTraceOnException.getValue() || ExitVMOnException.getValue()) {
                t.printStackTrace(TTY.cachedOut);
            }
            if (ExitVMOnException.getValue()) {
                System.exit(-1);
            }
        } finally {
            if ((config.ciTime || config.ciTimeEach) && installedCode != null) {
                long processedBytes = InlinedBytecodes.getCurrentValue() - previousInlinedBytecodes;
                long time = CompilationTime.getCurrentValue() - previousCompilationTime;
                TimeUnit timeUnit = CompilationTime.getTimeUnit();
                long timeUnitsPerSecond = timeUnit.convert(1, TimeUnit.SECONDS);
                CompilerToVM c2vm = backend.getRuntime().getCompilerToVM();
                c2vm.notifyCompilationStatistics(id, method, entryBCI != INVOCATION_ENTRY_BCI, (int) processedBytes, time, timeUnitsPerSecond, installedCode);
            }

            assert method.isQueuedForCompilation();
            method.clearQueuedForCompilation();
        }
    }

    private String getMethodDescription() {
        return String.format("%-6d Graal %-70s %-45s %-50s %s", id, method.getDeclaringClass().getName(), method.getName(), method.getSignature().getMethodDescriptor(),
                        entryBCI == StructuredGraph.INVOCATION_ENTRY_BCI ? "" : "(OSR@" + entryBCI + ") ");
    }

    /**
     * Print a HotSpot-style compilation message to the console.
     */
    private void printCompilation() {
        final boolean isOSR = entryBCI != StructuredGraph.INVOCATION_ENTRY_BCI;
        final int mod = method.getModifiers();
        TTY.println(String.format("%7d %4d %c%c%c%c%c       %s %s(%d bytes)", 0, id, isOSR ? '%' : ' ', Modifier.isSynchronized(mod) ? 's' : ' ', ' ', ' ', Modifier.isNative(mod) ? 'n' : ' ',
                        MetaUtil.format("%H::%n(%p)", method), isOSR ? "@ " + entryBCI + " " : "", method.getCodeSize()));
    }

    private HotSpotInstalledCode installMethod(final CompilationResult compResult) {
        final HotSpotCodeCacheProvider codeCache = backend.getProviders().getCodeCache();
        HotSpotInstalledCode installedCode = null;
        try (Scope s = Debug.scope("CodeInstall", new DebugDumpScope(String.valueOf(id), true), codeCache, method)) {
            installedCode = codeCache.installMethod(method, entryBCI, compResult);
        } catch (Throwable e) {
            throw Debug.handle(e);
        }
        return installedCode;
    }

    private boolean tryToChangeStatus(CompilationStatus from, CompilationStatus to) {
        return status.compareAndSet(from, to);
    }

    @Override
    public String toString() {
        return "Compilation[id=" + id + ", " + MetaUtil.format("%H.%n(%p)", method) + (entryBCI == StructuredGraph.INVOCATION_ENTRY_BCI ? "" : "@" + entryBCI) + "]";
    }
}<|MERGE_RESOLUTION|>--- conflicted
+++ resolved
@@ -23,6 +23,7 @@
 package com.oracle.graal.hotspot;
 
 import static com.oracle.graal.api.code.CodeUtil.*;
+import static com.oracle.graal.compiler.GraalCompiler.*;
 import static com.oracle.graal.nodes.StructuredGraph.*;
 import static com.oracle.graal.phases.GraalOptions.*;
 import static com.oracle.graal.phases.common.InliningUtil.*;
@@ -35,7 +36,6 @@
 import com.oracle.graal.api.code.CallingConvention.Type;
 import com.oracle.graal.api.meta.*;
 import com.oracle.graal.compiler.CompilerThreadFactory.CompilerThread;
-import com.oracle.graal.compiler.*;
 import com.oracle.graal.debug.*;
 import com.oracle.graal.debug.Debug.Scope;
 import com.oracle.graal.debug.internal.*;
@@ -165,13 +165,8 @@
                 InlinedBytecodes.add(method.getCodeSize());
                 CallingConvention cc = getCallingConvention(providers.getCodeCache(), Type.JavaCallee, graph.method(), false);
                 Suites suites = providers.getSuites().getDefaultSuites();
-<<<<<<< HEAD
-                result = GraalCompiler.compileGraph(graph, cc, method, providers, backend, backend.getTarget(), graphCache, plan, optimisticOpts, method.getSpeculationLog(), suites, true,
+                result = compileGraph(graph, cc, method, providers, backend, backend.getTarget(), graphCache, plan, optimisticOpts, profilingInfo, method.getSpeculationLog(), suites, true,
                                 new CompilationResult(), CompilationResultBuilderFactory.Default);
-=======
-                result = GraalCompiler.compileGraph(graph, cc, method, providers, backend, backend.getTarget(), graphCache, plan, optimisticOpts, profilingInfo, method.getSpeculationLog(), suites,
-                                new CompilationResult());
->>>>>>> 771bbe42
 
             } catch (Throwable e) {
                 throw Debug.handle(e);

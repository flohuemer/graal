--- conflicted
+++ resolved
@@ -1508,7 +1508,6 @@
         }
     }
 
-<<<<<<< HEAD
     public ExtensionFieldObject getStaticExtensionFieldObject() {
         Field extensionField = getStaticFieldTable()[staticFieldTable.length - 1];
         Object object = extensionField.getHiddenObject(getStatics());
@@ -1524,7 +1523,8 @@
             }
         }
         return (ExtensionFieldObject) object;
-=======
+    }
+
     /**
      * This getter must only be used by {@link ClassHierarchyOracle}, which is ensured by
      * {@code assumptionAccessor}. The assumption is stored in ObjectKlass for easy mapping between
@@ -1536,7 +1536,6 @@
     public LeafTypeAssumption getLeafTypeAssumption(LeafTypeAssumptionAccessor assumptionAccessor) {
         Objects.requireNonNull(assumptionAccessor);
         return leafTypeAssumption;
->>>>>>> 1e2676fd
     }
 
     public final class KlassVersion {

/*
 * Copyright (c) 2012, 2013, Oracle and/or its affiliates. All rights reserved.
 * DO NOT ALTER OR REMOVE COPYRIGHT NOTICES OR THIS FILE HEADER.
 *
 * This code is free software; you can redistribute it and/or modify it
 * under the terms of the GNU General Public License version 2 only, as
 * published by the Free Software Foundation.
 *
 * This code is distributed in the hope that it will be useful, but WITHOUT
 * ANY WARRANTY; without even the implied warranty of MERCHANTABILITY or
 * FITNESS FOR A PARTICULAR PURPOSE.  See the GNU General Public License
 * version 2 for more details (a copy is included in the LICENSE file that
 * accompanied this code).
 *
 * You should have received a copy of the GNU General Public License version
 * 2 along with this work; if not, write to the Free Software Foundation,
 * Inc., 51 Franklin St, Fifth Floor, Boston, MA 02110-1301 USA.
 *
 * Please contact Oracle, 500 Oracle Parkway, Redwood Shores, CA 94065 USA
 * or visit www.oracle.com if you need additional information or have any
 * questions.
 */
package com.oracle.truffle.api;

import org.junit.After;
import org.junit.Assert;
import org.junit.Before;
import org.junit.Test;

import com.oracle.truffle.api.frame.VirtualFrame;
import com.oracle.truffle.api.nodes.Node;
import com.oracle.truffle.api.nodes.RootNode;
import com.oracle.truffle.api.utilities.InstrumentationTestMode;

/**
 * <h3>Using Final Fields in Node Classes</h3>
 *
 * <p>
 * The usage of final fields in node classes is highly encouraged. It is beneficial for performance
 * to declare every field that is not pointing to a child node as final. This gives the Truffle
 * runtime an increased opportunity to optimize this node.
 * </p>
 *
 * <p>
 * If a node has a value which may change at run time, but will rarely do so, it is recommended to
 * speculate on the field being final. This involves starting executing with a node where this field
 * is final and only if this turns out to be no longer the case, the node is replaced with an
 * alternative implementation of the operation (see {@link ReplaceTest}).
 * </p>
 *
 * <p>
 * The next part of the Truffle API introduction is at {@link com.oracle.truffle.api.ReplaceTest}.
 * </p>
 */
public class FinalFieldTest {

    @Before
    public void before() {
        InstrumentationTestMode.set(true);
    }

    @After
    public void after() {
        InstrumentationTestMode.set(false);
    }

    @Test
    public void test() {
        TruffleRuntime runtime = Truffle.getRuntime();
        TestRootNode rootNode = new TestRootNode(new TestChildNode[]{new TestChildNode(20), new TestChildNode(22)});
        CallTarget target = runtime.createCallTarget(rootNode);
        Object result = target.call();
        Assert.assertEquals(42, result);
    }

    private static class TestRootNode extends RootNode {

        @Children private final TestChildNode[] children;

        TestRootNode(TestChildNode[] children) {
            super(TestingLanguage.class, null, null);
            this.children = children;
        }

        @Override
        public Object execute(VirtualFrame frame) {
            int sum = 0;
            for (int i = 0; i < children.length; ++i) {
                sum += children[i].execute();
            }
            return sum;
        }
    }

    private static class TestChildNode extends Node {

        private final int value;

<<<<<<< HEAD
        public TestChildNode(int value) {
=======
        TestChildNode(int value) {
            super(null);
>>>>>>> 67c4830f
            this.value = value;
        }

        public int execute() {
            return value;
        }
    }
}<|MERGE_RESOLUTION|>--- conflicted
+++ resolved
@@ -96,12 +96,7 @@
 
         private final int value;
 
-<<<<<<< HEAD
-        public TestChildNode(int value) {
-=======
         TestChildNode(int value) {
-            super(null);
->>>>>>> 67c4830f
             this.value = value;
         }
 

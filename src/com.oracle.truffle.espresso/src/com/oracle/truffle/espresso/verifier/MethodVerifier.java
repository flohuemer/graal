/*
 * Copyright (c) 2019, 2019, Oracle and/or its affiliates. All rights reserved.
 * DO NOT ALTER OR REMOVE COPYRIGHT NOTICES OR THIS FILE HEADER.
 *
 * This code is free software; you can redistribute it and/or modify it
 * under the terms of the GNU General Public License version 2 only, as
 * published by the Free Software Foundation.
 *
 * This code is distributed in the hope that it will be useful, but WITHOUT
 * ANY WARRANTY; without even the implied warranty of MERCHANTABILITY or
 * FITNESS FOR A PARTICULAR PURPOSE.  See the GNU General Public License
 * version 2 for more details (a copy is included in the LICENSE file that
 * accompanied this code).
 *
 * You should have received a copy of the GNU General Public License version
 * 2 along with this work; if not, write to the Free Software Foundation,
 * Inc., 51 Franklin St, Fifth Floor, Boston, MA 02110-1301 USA.
 *
 * Please contact Oracle, 500 Oracle Parkway, Redwood Shores, CA 94065 USA
 * or visit www.oracle.com if you need additional information or have any
 * questions.
 */
package com.oracle.truffle.espresso.verifier;

import static com.oracle.truffle.espresso.bytecode.Bytecodes.AALOAD;
import static com.oracle.truffle.espresso.bytecode.Bytecodes.AASTORE;
import static com.oracle.truffle.espresso.bytecode.Bytecodes.ACONST_NULL;
import static com.oracle.truffle.espresso.bytecode.Bytecodes.ALOAD;
import static com.oracle.truffle.espresso.bytecode.Bytecodes.ALOAD_0;
import static com.oracle.truffle.espresso.bytecode.Bytecodes.ALOAD_1;
import static com.oracle.truffle.espresso.bytecode.Bytecodes.ALOAD_2;
import static com.oracle.truffle.espresso.bytecode.Bytecodes.ALOAD_3;
import static com.oracle.truffle.espresso.bytecode.Bytecodes.ANEWARRAY;
import static com.oracle.truffle.espresso.bytecode.Bytecodes.ARETURN;
import static com.oracle.truffle.espresso.bytecode.Bytecodes.ARRAYLENGTH;
import static com.oracle.truffle.espresso.bytecode.Bytecodes.ASTORE;
import static com.oracle.truffle.espresso.bytecode.Bytecodes.ASTORE_0;
import static com.oracle.truffle.espresso.bytecode.Bytecodes.ASTORE_1;
import static com.oracle.truffle.espresso.bytecode.Bytecodes.ASTORE_2;
import static com.oracle.truffle.espresso.bytecode.Bytecodes.ASTORE_3;
import static com.oracle.truffle.espresso.bytecode.Bytecodes.ATHROW;
import static com.oracle.truffle.espresso.bytecode.Bytecodes.BALOAD;
import static com.oracle.truffle.espresso.bytecode.Bytecodes.BASTORE;
import static com.oracle.truffle.espresso.bytecode.Bytecodes.BIPUSH;
import static com.oracle.truffle.espresso.bytecode.Bytecodes.BREAKPOINT;
import static com.oracle.truffle.espresso.bytecode.Bytecodes.CALOAD;
import static com.oracle.truffle.espresso.bytecode.Bytecodes.CASTORE;
import static com.oracle.truffle.espresso.bytecode.Bytecodes.CHECKCAST;
import static com.oracle.truffle.espresso.bytecode.Bytecodes.D2F;
import static com.oracle.truffle.espresso.bytecode.Bytecodes.D2I;
import static com.oracle.truffle.espresso.bytecode.Bytecodes.D2L;
import static com.oracle.truffle.espresso.bytecode.Bytecodes.DADD;
import static com.oracle.truffle.espresso.bytecode.Bytecodes.DALOAD;
import static com.oracle.truffle.espresso.bytecode.Bytecodes.DASTORE;
import static com.oracle.truffle.espresso.bytecode.Bytecodes.DCMPG;
import static com.oracle.truffle.espresso.bytecode.Bytecodes.DCMPL;
import static com.oracle.truffle.espresso.bytecode.Bytecodes.DCONST_0;
import static com.oracle.truffle.espresso.bytecode.Bytecodes.DCONST_1;
import static com.oracle.truffle.espresso.bytecode.Bytecodes.DDIV;
import static com.oracle.truffle.espresso.bytecode.Bytecodes.DLOAD;
import static com.oracle.truffle.espresso.bytecode.Bytecodes.DLOAD_0;
import static com.oracle.truffle.espresso.bytecode.Bytecodes.DLOAD_1;
import static com.oracle.truffle.espresso.bytecode.Bytecodes.DLOAD_2;
import static com.oracle.truffle.espresso.bytecode.Bytecodes.DLOAD_3;
import static com.oracle.truffle.espresso.bytecode.Bytecodes.DMUL;
import static com.oracle.truffle.espresso.bytecode.Bytecodes.DNEG;
import static com.oracle.truffle.espresso.bytecode.Bytecodes.DREM;
import static com.oracle.truffle.espresso.bytecode.Bytecodes.DRETURN;
import static com.oracle.truffle.espresso.bytecode.Bytecodes.DSTORE;
import static com.oracle.truffle.espresso.bytecode.Bytecodes.DSTORE_0;
import static com.oracle.truffle.espresso.bytecode.Bytecodes.DSTORE_1;
import static com.oracle.truffle.espresso.bytecode.Bytecodes.DSTORE_2;
import static com.oracle.truffle.espresso.bytecode.Bytecodes.DSTORE_3;
import static com.oracle.truffle.espresso.bytecode.Bytecodes.DSUB;
import static com.oracle.truffle.espresso.bytecode.Bytecodes.DUP;
import static com.oracle.truffle.espresso.bytecode.Bytecodes.DUP2;
import static com.oracle.truffle.espresso.bytecode.Bytecodes.DUP2_X1;
import static com.oracle.truffle.espresso.bytecode.Bytecodes.DUP2_X2;
import static com.oracle.truffle.espresso.bytecode.Bytecodes.DUP_X1;
import static com.oracle.truffle.espresso.bytecode.Bytecodes.DUP_X2;
import static com.oracle.truffle.espresso.bytecode.Bytecodes.F2D;
import static com.oracle.truffle.espresso.bytecode.Bytecodes.F2I;
import static com.oracle.truffle.espresso.bytecode.Bytecodes.F2L;
import static com.oracle.truffle.espresso.bytecode.Bytecodes.FADD;
import static com.oracle.truffle.espresso.bytecode.Bytecodes.FALOAD;
import static com.oracle.truffle.espresso.bytecode.Bytecodes.FASTORE;
import static com.oracle.truffle.espresso.bytecode.Bytecodes.FCMPG;
import static com.oracle.truffle.espresso.bytecode.Bytecodes.FCMPL;
import static com.oracle.truffle.espresso.bytecode.Bytecodes.FCONST_0;
import static com.oracle.truffle.espresso.bytecode.Bytecodes.FCONST_1;
import static com.oracle.truffle.espresso.bytecode.Bytecodes.FCONST_2;
import static com.oracle.truffle.espresso.bytecode.Bytecodes.FDIV;
import static com.oracle.truffle.espresso.bytecode.Bytecodes.FLOAD;
import static com.oracle.truffle.espresso.bytecode.Bytecodes.FLOAD_0;
import static com.oracle.truffle.espresso.bytecode.Bytecodes.FLOAD_1;
import static com.oracle.truffle.espresso.bytecode.Bytecodes.FLOAD_2;
import static com.oracle.truffle.espresso.bytecode.Bytecodes.FLOAD_3;
import static com.oracle.truffle.espresso.bytecode.Bytecodes.FMUL;
import static com.oracle.truffle.espresso.bytecode.Bytecodes.FNEG;
import static com.oracle.truffle.espresso.bytecode.Bytecodes.FREM;
import static com.oracle.truffle.espresso.bytecode.Bytecodes.FRETURN;
import static com.oracle.truffle.espresso.bytecode.Bytecodes.FSTORE;
import static com.oracle.truffle.espresso.bytecode.Bytecodes.FSTORE_0;
import static com.oracle.truffle.espresso.bytecode.Bytecodes.FSTORE_1;
import static com.oracle.truffle.espresso.bytecode.Bytecodes.FSTORE_2;
import static com.oracle.truffle.espresso.bytecode.Bytecodes.FSTORE_3;
import static com.oracle.truffle.espresso.bytecode.Bytecodes.FSUB;
import static com.oracle.truffle.espresso.bytecode.Bytecodes.GETFIELD;
import static com.oracle.truffle.espresso.bytecode.Bytecodes.GETSTATIC;
import static com.oracle.truffle.espresso.bytecode.Bytecodes.GOTO;
import static com.oracle.truffle.espresso.bytecode.Bytecodes.GOTO_W;
import static com.oracle.truffle.espresso.bytecode.Bytecodes.I2B;
import static com.oracle.truffle.espresso.bytecode.Bytecodes.I2C;
import static com.oracle.truffle.espresso.bytecode.Bytecodes.I2D;
import static com.oracle.truffle.espresso.bytecode.Bytecodes.I2F;
import static com.oracle.truffle.espresso.bytecode.Bytecodes.I2L;
import static com.oracle.truffle.espresso.bytecode.Bytecodes.I2S;
import static com.oracle.truffle.espresso.bytecode.Bytecodes.IADD;
import static com.oracle.truffle.espresso.bytecode.Bytecodes.IALOAD;
import static com.oracle.truffle.espresso.bytecode.Bytecodes.IAND;
import static com.oracle.truffle.espresso.bytecode.Bytecodes.IASTORE;
import static com.oracle.truffle.espresso.bytecode.Bytecodes.ICONST_0;
import static com.oracle.truffle.espresso.bytecode.Bytecodes.ICONST_1;
import static com.oracle.truffle.espresso.bytecode.Bytecodes.ICONST_2;
import static com.oracle.truffle.espresso.bytecode.Bytecodes.ICONST_3;
import static com.oracle.truffle.espresso.bytecode.Bytecodes.ICONST_4;
import static com.oracle.truffle.espresso.bytecode.Bytecodes.ICONST_5;
import static com.oracle.truffle.espresso.bytecode.Bytecodes.ICONST_M1;
import static com.oracle.truffle.espresso.bytecode.Bytecodes.IDIV;
import static com.oracle.truffle.espresso.bytecode.Bytecodes.IFEQ;
import static com.oracle.truffle.espresso.bytecode.Bytecodes.IFGE;
import static com.oracle.truffle.espresso.bytecode.Bytecodes.IFGT;
import static com.oracle.truffle.espresso.bytecode.Bytecodes.IFLE;
import static com.oracle.truffle.espresso.bytecode.Bytecodes.IFLT;
import static com.oracle.truffle.espresso.bytecode.Bytecodes.IFNE;
import static com.oracle.truffle.espresso.bytecode.Bytecodes.IFNONNULL;
import static com.oracle.truffle.espresso.bytecode.Bytecodes.IFNULL;
import static com.oracle.truffle.espresso.bytecode.Bytecodes.IF_ACMPEQ;
import static com.oracle.truffle.espresso.bytecode.Bytecodes.IF_ACMPNE;
import static com.oracle.truffle.espresso.bytecode.Bytecodes.IF_ICMPEQ;
import static com.oracle.truffle.espresso.bytecode.Bytecodes.IF_ICMPGE;
import static com.oracle.truffle.espresso.bytecode.Bytecodes.IF_ICMPGT;
import static com.oracle.truffle.espresso.bytecode.Bytecodes.IF_ICMPLE;
import static com.oracle.truffle.espresso.bytecode.Bytecodes.IF_ICMPLT;
import static com.oracle.truffle.espresso.bytecode.Bytecodes.IF_ICMPNE;
import static com.oracle.truffle.espresso.bytecode.Bytecodes.IINC;
import static com.oracle.truffle.espresso.bytecode.Bytecodes.ILOAD;
import static com.oracle.truffle.espresso.bytecode.Bytecodes.ILOAD_0;
import static com.oracle.truffle.espresso.bytecode.Bytecodes.ILOAD_1;
import static com.oracle.truffle.espresso.bytecode.Bytecodes.ILOAD_2;
import static com.oracle.truffle.espresso.bytecode.Bytecodes.ILOAD_3;
import static com.oracle.truffle.espresso.bytecode.Bytecodes.IMUL;
import static com.oracle.truffle.espresso.bytecode.Bytecodes.INEG;
import static com.oracle.truffle.espresso.bytecode.Bytecodes.INSTANCEOF;
import static com.oracle.truffle.espresso.bytecode.Bytecodes.INVOKEDYNAMIC;
import static com.oracle.truffle.espresso.bytecode.Bytecodes.INVOKEINTERFACE;
import static com.oracle.truffle.espresso.bytecode.Bytecodes.INVOKESPECIAL;
import static com.oracle.truffle.espresso.bytecode.Bytecodes.INVOKESTATIC;
import static com.oracle.truffle.espresso.bytecode.Bytecodes.INVOKEVIRTUAL;
import static com.oracle.truffle.espresso.bytecode.Bytecodes.IOR;
import static com.oracle.truffle.espresso.bytecode.Bytecodes.IREM;
import static com.oracle.truffle.espresso.bytecode.Bytecodes.IRETURN;
import static com.oracle.truffle.espresso.bytecode.Bytecodes.ISHL;
import static com.oracle.truffle.espresso.bytecode.Bytecodes.ISHR;
import static com.oracle.truffle.espresso.bytecode.Bytecodes.ISTORE;
import static com.oracle.truffle.espresso.bytecode.Bytecodes.ISTORE_0;
import static com.oracle.truffle.espresso.bytecode.Bytecodes.ISTORE_1;
import static com.oracle.truffle.espresso.bytecode.Bytecodes.ISTORE_2;
import static com.oracle.truffle.espresso.bytecode.Bytecodes.ISTORE_3;
import static com.oracle.truffle.espresso.bytecode.Bytecodes.ISUB;
import static com.oracle.truffle.espresso.bytecode.Bytecodes.IUSHR;
import static com.oracle.truffle.espresso.bytecode.Bytecodes.IXOR;
import static com.oracle.truffle.espresso.bytecode.Bytecodes.JSR;
import static com.oracle.truffle.espresso.bytecode.Bytecodes.JSR_W;
import static com.oracle.truffle.espresso.bytecode.Bytecodes.L2D;
import static com.oracle.truffle.espresso.bytecode.Bytecodes.L2F;
import static com.oracle.truffle.espresso.bytecode.Bytecodes.L2I;
import static com.oracle.truffle.espresso.bytecode.Bytecodes.LADD;
import static com.oracle.truffle.espresso.bytecode.Bytecodes.LALOAD;
import static com.oracle.truffle.espresso.bytecode.Bytecodes.LAND;
import static com.oracle.truffle.espresso.bytecode.Bytecodes.LASTORE;
import static com.oracle.truffle.espresso.bytecode.Bytecodes.LCMP;
import static com.oracle.truffle.espresso.bytecode.Bytecodes.LCONST_0;
import static com.oracle.truffle.espresso.bytecode.Bytecodes.LCONST_1;
import static com.oracle.truffle.espresso.bytecode.Bytecodes.LDC;
import static com.oracle.truffle.espresso.bytecode.Bytecodes.LDC2_W;
import static com.oracle.truffle.espresso.bytecode.Bytecodes.LDC_W;
import static com.oracle.truffle.espresso.bytecode.Bytecodes.LDIV;
import static com.oracle.truffle.espresso.bytecode.Bytecodes.LLOAD;
import static com.oracle.truffle.espresso.bytecode.Bytecodes.LLOAD_0;
import static com.oracle.truffle.espresso.bytecode.Bytecodes.LLOAD_1;
import static com.oracle.truffle.espresso.bytecode.Bytecodes.LLOAD_2;
import static com.oracle.truffle.espresso.bytecode.Bytecodes.LLOAD_3;
import static com.oracle.truffle.espresso.bytecode.Bytecodes.LMUL;
import static com.oracle.truffle.espresso.bytecode.Bytecodes.LNEG;
import static com.oracle.truffle.espresso.bytecode.Bytecodes.LOOKUPSWITCH;
import static com.oracle.truffle.espresso.bytecode.Bytecodes.LOR;
import static com.oracle.truffle.espresso.bytecode.Bytecodes.LREM;
import static com.oracle.truffle.espresso.bytecode.Bytecodes.LRETURN;
import static com.oracle.truffle.espresso.bytecode.Bytecodes.LSHL;
import static com.oracle.truffle.espresso.bytecode.Bytecodes.LSHR;
import static com.oracle.truffle.espresso.bytecode.Bytecodes.LSTORE;
import static com.oracle.truffle.espresso.bytecode.Bytecodes.LSTORE_0;
import static com.oracle.truffle.espresso.bytecode.Bytecodes.LSTORE_1;
import static com.oracle.truffle.espresso.bytecode.Bytecodes.LSTORE_2;
import static com.oracle.truffle.espresso.bytecode.Bytecodes.LSTORE_3;
import static com.oracle.truffle.espresso.bytecode.Bytecodes.LSUB;
import static com.oracle.truffle.espresso.bytecode.Bytecodes.LUSHR;
import static com.oracle.truffle.espresso.bytecode.Bytecodes.LXOR;
import static com.oracle.truffle.espresso.bytecode.Bytecodes.MONITORENTER;
import static com.oracle.truffle.espresso.bytecode.Bytecodes.MONITOREXIT;
import static com.oracle.truffle.espresso.bytecode.Bytecodes.MULTIANEWARRAY;
import static com.oracle.truffle.espresso.bytecode.Bytecodes.NEW;
import static com.oracle.truffle.espresso.bytecode.Bytecodes.NEWARRAY;
import static com.oracle.truffle.espresso.bytecode.Bytecodes.NOP;
import static com.oracle.truffle.espresso.bytecode.Bytecodes.POP;
import static com.oracle.truffle.espresso.bytecode.Bytecodes.POP2;
import static com.oracle.truffle.espresso.bytecode.Bytecodes.PUTFIELD;
import static com.oracle.truffle.espresso.bytecode.Bytecodes.PUTSTATIC;
import static com.oracle.truffle.espresso.bytecode.Bytecodes.QUICK;
import static com.oracle.truffle.espresso.bytecode.Bytecodes.RET;
import static com.oracle.truffle.espresso.bytecode.Bytecodes.RETURN;
import static com.oracle.truffle.espresso.bytecode.Bytecodes.SALOAD;
import static com.oracle.truffle.espresso.bytecode.Bytecodes.SASTORE;
import static com.oracle.truffle.espresso.bytecode.Bytecodes.SIPUSH;
import static com.oracle.truffle.espresso.bytecode.Bytecodes.SWAP;
import static com.oracle.truffle.espresso.bytecode.Bytecodes.TABLESWITCH;
import static com.oracle.truffle.espresso.bytecode.Bytecodes.WIDE;
import static com.oracle.truffle.espresso.classfile.ConstantPool.Tag.CLASS;
import static com.oracle.truffle.espresso.classfile.ConstantPool.Tag.INTERFACE_METHOD_REF;
import static com.oracle.truffle.espresso.classfile.Constants.APPEND_FRAME_BOUND;
import static com.oracle.truffle.espresso.classfile.Constants.CHOP_BOUND;
import static com.oracle.truffle.espresso.classfile.Constants.FULL_FRAME;
import static com.oracle.truffle.espresso.classfile.Constants.ITEM_Bogus;
import static com.oracle.truffle.espresso.classfile.Constants.ITEM_Double;
import static com.oracle.truffle.espresso.classfile.Constants.ITEM_Float;
import static com.oracle.truffle.espresso.classfile.Constants.ITEM_InitObject;
import static com.oracle.truffle.espresso.classfile.Constants.ITEM_Integer;
import static com.oracle.truffle.espresso.classfile.Constants.ITEM_Long;
import static com.oracle.truffle.espresso.classfile.Constants.ITEM_NewObject;
import static com.oracle.truffle.espresso.classfile.Constants.ITEM_Null;
import static com.oracle.truffle.espresso.classfile.Constants.ITEM_Object;
import static com.oracle.truffle.espresso.classfile.Constants.SAME_FRAME_BOUND;
import static com.oracle.truffle.espresso.classfile.Constants.SAME_FRAME_EXTENDED;
import static com.oracle.truffle.espresso.classfile.Constants.SAME_LOCALS_1_STACK_ITEM_BOUND;
import static com.oracle.truffle.espresso.classfile.Constants.SAME_LOCALS_1_STACK_ITEM_EXTENDED;

import java.util.Arrays;

import com.oracle.truffle.espresso.EspressoLanguage;
import com.oracle.truffle.espresso.bytecode.BytecodeLookupSwitch;
import com.oracle.truffle.espresso.bytecode.BytecodeStream;
import com.oracle.truffle.espresso.bytecode.BytecodeTableSwitch;
import com.oracle.truffle.espresso.bytecode.Bytecodes;
import com.oracle.truffle.espresso.classfile.ClassConstant;
import com.oracle.truffle.espresso.classfile.CodeAttribute;
import com.oracle.truffle.espresso.classfile.ConstantPool;
import com.oracle.truffle.espresso.classfile.FieldRefConstant;
import com.oracle.truffle.espresso.classfile.InvokeDynamicConstant;
import com.oracle.truffle.espresso.classfile.MethodRefConstant;
import com.oracle.truffle.espresso.classfile.PoolConstant;
import com.oracle.truffle.espresso.classfile.RuntimeConstantPool;
import com.oracle.truffle.espresso.classfile.StackMapFrame;
import com.oracle.truffle.espresso.classfile.StackMapTableAttribute;
import com.oracle.truffle.espresso.classfile.VerificationTypeInfo;
import com.oracle.truffle.espresso.descriptors.Signatures;
import com.oracle.truffle.espresso.descriptors.Symbol;
import com.oracle.truffle.espresso.descriptors.Symbol.Name;
import com.oracle.truffle.espresso.descriptors.Symbol.Signature;
import com.oracle.truffle.espresso.descriptors.Symbol.Type;
import com.oracle.truffle.espresso.descriptors.Types;
import com.oracle.truffle.espresso.impl.ContextAccess;
import com.oracle.truffle.espresso.impl.Field;
import com.oracle.truffle.espresso.impl.Klass;
import com.oracle.truffle.espresso.impl.Method;
import com.oracle.truffle.espresso.meta.EspressoError;
import com.oracle.truffle.espresso.meta.ExceptionHandler;
import com.oracle.truffle.espresso.meta.JavaKind;
import com.oracle.truffle.espresso.runtime.EspressoContext;
import com.oracle.truffle.espresso.runtime.EspressoException;

/**
 * Should be a complete bytecode verifier. Given the version of the classfile from which the method
 * is taken, the type-checking or type-infering verifier is used.
 * 
 * Note that stack map tables are used only for classfile version >= 50, and even if stack maps are
 * given for lesser versions, they are ignored. No fallback for classfile v.50
 */
public final class MethodVerifier implements ContextAccess {
    // Class info
    private final Klass thisKlass;
    private final RuntimeConstantPool pool;
    private final boolean useStackMaps;
    private final int majorVersion;

    // Method info
    private final Symbol<Name> methodName;
    private final boolean isStatic;
    private final Symbol<Type>[] sig;

    // Code info
    private final BytecodeStream code;
    private final int maxStack;
    private final int maxLocals;
    private final StackMapTableAttribute stackMapTableAttribute;
    private final ExceptionHandler[] exceptionHandlers;

    // Internal info
    private final int[] BCIstates;
    private final StackFrame[] stackFrames;
    private final byte[] handlerStatus;

    // <init> method validation
    private boolean calledConstructor = false;

    // Instruction stack to visit
    private WorkingQueue queue = new WorkingQueue();

    Symbol<Type>[] getSig() {
        return sig;
    }

    boolean isStatic() {
        return isStatic;
    }

    int getMaxStack() {
        return maxStack;
    }

    int getMaxLocals() {
        return maxLocals;
    }

    Klass getThisKlass() {
        return thisKlass;
    }

    Symbol<Name> getMethodName() {
        return methodName;
    }

    @Override
    public EspressoContext getContext() {
        return thisKlass.getContext();
    }

    // TODO(garcia) intern Operands.

    // Define all operands that can appear on the stack / locals.
    static final PrimitiveOperand Int = new PrimitiveOperand(JavaKind.Int);
    static final PrimitiveOperand Byte = new PrimitiveOperand(JavaKind.Byte);
    static final PrimitiveOperand Char = new PrimitiveOperand(JavaKind.Char);
    static final PrimitiveOperand Short = new PrimitiveOperand(JavaKind.Short);
    static final PrimitiveOperand Float = new PrimitiveOperand(JavaKind.Float);
    static final PrimitiveOperand Double = new PrimitiveOperand(JavaKind.Double);
    static final PrimitiveOperand Long = new PrimitiveOperand(JavaKind.Long);
    static final PrimitiveOperand Void = new PrimitiveOperand(JavaKind.Void);
    static final PrimitiveOperand Invalid = new PrimitiveOperand(JavaKind.Illegal);

    // We want to be able to share this instance between context, so its resolution must be
    // context-agnostic.
    static final ReferenceOperand jlObject = new ReferenceOperand(Type.Object, null) {
        @Override
        Klass getKlass() {
            // this particular j.l.Object instance does not cache its resolved klass, as most
            // getKlass calls checks beforehand for Type Object.
            return EspressoLanguage.getCurrentContext().getMeta().Object;
        }
    };

    static final Operand Null = new Operand(JavaKind.Object) {
        @Override
        boolean compliesWith(Operand other) {
            return other == Invalid || other.isReference();
        }

        @Override
        Operand mergeWith(Operand other) {
            if (!other.isReference()) {
                return null;
            }
            return other;
        }

        @Override
        boolean isReference() {
            return true;
        }

        @Override
        boolean isNull() {
            return true;
        }

        @Override
        public String toString() {
            return "null";
        }

        @Override
        boolean isPrimitive() {
            return false;
        }

        @Override
        Operand getComponent() {
            return this;
        }
    };

    private final Operand jlClass;
    private final Operand jlString;
    private final Operand MethodType;
    private final Operand MethodHandle;
    private final Operand Throwable;

    // Return type of the method
    private final Operand returnOperand;
    // Declaring Klass of the method (already loaded)
    private final Operand thisOperand;

    // Regular BCI states

    // Indicates that a particular BCI should never be reached by normal control flow (e.g.: the
    // bytecode of a WIDE instruction, or any BCI between two successive instructions)
    static private final int UNREACHABLE = 0;
    // Indicates a BCI that has not yet been reached by control flow. After verification, if such a
    // BCI still exists, it means that this BCI will never be reached during execution.
    static private final int UNSEEN = 1;
    // Indicates previous iteration of a verification successfully verified this particular BCI.
    // Further verification can therefore stop their execution if merging its state into the state
    // of this BCI is successful.
    static private final int DONE = 2;
    // Indicates that a particular BCI is the target of a jump, therefore requiring a stack map to
    // be provided fo this BCI.
    static private final int JUMP_TARGET = 4;

    // Exception handler target states
    static private final byte UNENCOUNTERED = 1;
    static private final byte NONVERIFIED = 2;
    static private final byte VERIFIED = 4;
    static private final byte CALLEDCONSTRUCTOR = 8;
    static private final byte NOCONSTRUCTORCALLED = 16;

    // JSR BCI states
    // This state is accompanied by the BCI of the RET instruction that caused it.
    // It is of the form (ret_bci << 16) | RETURNED_TO
    static private final byte RETURNED_TO = 64;

    static private final int RETURN_MASK = 0xFFFF0000;

    static private boolean checkStatus(int status, int toCheck) {
        return (status & toCheck) != 0;
    }

    static private int setStatus(int status, int toSet) {
        return (status & RETURN_MASK) | toSet;
    }

    private void checkAndSetReturnedTo(int target, int retBCI) {
        if ((BCIstates[target] & RETURNED_TO) == RETURNED_TO) {
            if ((BCIstates[target] >>> 16) != retBCI) {
                throw new VerifyError("Multiple returns to single jsr ");
            }
        }
        BCIstates[target] = RETURNED_TO | (retBCI << 16);
    }

    /**
     * Construct the data structure to perform verification
     *
     * @param codeAttribute the code attribute of the method
     * @param m the Espresso method
     */
    private MethodVerifier(CodeAttribute codeAttribute, Method m, boolean useStackMaps) {
        // Extract info from codeAttribute
        this.code = new BytecodeStream(codeAttribute.getCode());
        this.maxStack = codeAttribute.getMaxStack();
        this.maxLocals = codeAttribute.getMaxLocals();
        this.BCIstates = new int[code.endBCI()];
        this.stackFrames = new StackFrame[code.endBCI()];
        this.stackMapTableAttribute = codeAttribute.getStackMapFrame();
        this.majorVersion = codeAttribute.getMajorVersion();
        this.useStackMaps = useStackMaps;

        // Extract method info
        this.pool = m.getRuntimeConstantPool();
        this.sig = m.getParsedSignature();
        this.isStatic = m.isStatic();
        this.thisKlass = m.getDeclaringKlass();
        this.methodName = m.getName();
        this.exceptionHandlers = m.getExceptionHandlers();

        this.handlerStatus = new byte[exceptionHandlers.length];
        Arrays.fill(handlerStatus, UNENCOUNTERED);

        jlClass = new ReferenceOperand(Type.Class, thisKlass);
        jlString = new ReferenceOperand(Type.String, thisKlass);
        MethodType = new ReferenceOperand(Type.MethodType, thisKlass);
        MethodHandle = new ReferenceOperand(Type.MethodHandle, thisKlass);
        Throwable = new ReferenceOperand(Type.Throwable, thisKlass);

        thisOperand = new ReferenceOperand(thisKlass, thisKlass);
        returnOperand = kindToOperand(Signatures.returnType(sig));
    }

    private MethodVerifier(CodeAttribute codeAttribute, Method m) {
        this(codeAttribute, m, codeAttribute.useStackMaps());
    }

    /**
     * Utility for ease of use in Espresso
     *
     * @param m the method to verify
     * 
     * @throws VerifyError if verification fails
     * @throws NoClassDefFoundError if Class loading of an operand fails at any point
     * @throws ClassFormatError if classfile is malformed
     */
    public static void verify(Method m) {
        CodeAttribute codeAttribute = m.getCodeAttribute();
        if ((m.isAbstract() || m.isNative()) && codeAttribute != null) {
            throw new ClassFormatError("Abstract method has code: " + m);
        }
        if (codeAttribute == null) {
            if (m.isAbstract() || m.isNative()) {
                return;
            }
            throw new ClassFormatError("Concrete method has no code attribute: " + m);
        }
        new MethodVerifier(codeAttribute, m).verify();
    }

    private void initVerifier() {
        Arrays.fill(BCIstates, UNREACHABLE);
        // Mark all reachable code
        int bci = 0;
        int opcode;
        while (bci < code.endBCI()) {
            opcode = code.currentBC(bci);
            if (opcode > QUICK) {
                throw new VerifyError("invalid bytecode: " + opcode);
            }
            BCIstates[bci] = setStatus(BCIstates[bci], UNSEEN);
            bci = code.nextBCI(bci);
            // Check instruction has enough bytes after it
            if (bci - 1 >= code.endBCI()) {
                throw new VerifyError("Incomplete bytecode");
            }
        }
        bci = 0;
        if (!useStackMaps) {
            // Mark all jump targets. We do not need to if method has stack frames, since all jump
            // targets have one stack frame declared in the attribute, and if it doesn't, we will
            // see it later.
            while (bci < code.endBCI()) {
                opcode = code.currentBC(bci);
                if (Bytecodes.isBranch(opcode)) {
                    int target = code.readBranchDest(bci);
                    if (BCIstates[target] == UNREACHABLE) {
                        throw new VerifyError("Jump to the middle of an instruction: " + target);
                    }
                    BCIstates[target] = setStatus(BCIstates[bci], JUMP_TARGET);
                }
                if (opcode == TABLESWITCH || opcode == LOOKUPSWITCH) {
                    initSwitch(bci, opcode);
                }
                bci = code.nextBCI(bci);
                if (opcode == JSR || opcode == JSR_W) {
                    BCIstates[bci] = JUMP_TARGET;
                }
            }
        }
    }

    // Traverses the switch to mark jump targets. Also checks that lookup switch keys are sorted.
    private void initSwitch(int bci, int opCode) {
        switch (opCode) {
            case LOOKUPSWITCH: {
                BytecodeLookupSwitch switchHelper = code.getBytecodeLookupSwitch();
                int low = 0;
                int high = switchHelper.numberOfCases(bci);
                int oldKey = 0;
                boolean init = false;
                int target;
                for (int i = low; i < high; i++) {
                    int newKey = switchHelper.keyAt(bci, i - low);
                    if (init && newKey <= oldKey) {
                        throw new VerifyError("Unsorted keys in LOOKUPSWITCH");
                    }
                    init = true;
                    oldKey = newKey;
                    target = switchHelper.targetAt(bci, i - low);
                    if (BCIstates[target] == UNREACHABLE) {
                        throw new VerifyError("Jump to the middle of an instruction: " + target);
                    }
                    BCIstates[target] = setStatus(BCIstates[bci], JUMP_TARGET);
                }
                target = switchHelper.defaultTarget(bci);
                if (BCIstates[target] == UNREACHABLE) {
                    throw new VerifyError("Jump to the middle of an instruction: " + target);
                }
                BCIstates[target] = setStatus(BCIstates[bci], JUMP_TARGET);
            }
                return;
            case TABLESWITCH: {
                BytecodeTableSwitch switchHelper = code.getBytecodeTableSwitch();
                int low = switchHelper.lowKey(bci);
                int high = switchHelper.highKey(bci);
                int target;
                // if high == MAX_INT, i < high will always be true. This loop condition is to avoid
                // an infinite loop in this case.
                for (int i = low; i != high + 1; i++) {
                    target = switchHelper.targetAt(bci, i - low);
                    if (BCIstates[target] == UNREACHABLE) {
                        throw new VerifyError("Jump to the middle of an instruction: " + target);
                    }
                    BCIstates[target] = setStatus(BCIstates[bci], JUMP_TARGET);
                }
                target = switchHelper.defaultTarget(bci);
                if (BCIstates[target] == UNREACHABLE) {
                    throw new VerifyError("Jump to the middle of an instruction: " + target);
                }
                BCIstates[target] = setStatus(BCIstates[bci], JUMP_TARGET);
            }
                return;
            default:
                throw EspressoError.shouldNotReachHere();
        }
    }

    /**
     * Constructs the initial stack frame table given the stackMapTableAttribute. If no such
     * attribute exists, it still constructs the first implicit StackFrame, with the method
     * arguments in the locals and an empty stack.
     */
    private void initStackFrames() {
        // First implicit stack frame.
        StackFrame previous = new StackFrame(this);
        assert stackFrames.length > 0;
        int BCI = 0;
        boolean first = true;
        stackFrames[BCI] = previous;
        if (!useStackMaps || stackMapTableAttribute == null) {
            return;
        }
        StackMapFrame[] entries = stackMapTableAttribute.getEntries();
        for (StackMapFrame smf : entries) {
            StackFrame frame = getStackFrame(smf, previous);
            BCI = BCI + smf.getOffset() + 1;
            if (first) {
                BCI--;
                first = false;
            }
            validateFrameBCI(BCI);
            stackFrames[BCI] = frame;
            previous = frame;
        }
    }

    /**
     * Constructs a StackFrame object for the verifier from a StackMapFrame obtained from the
     * parser.
     */
    private StackFrame getStackFrame(StackMapFrame smf, StackFrame previous) {
        int frameType = smf.getFrameType();
        if (frameType < SAME_FRAME_BOUND) {
            if (previous.top == 0) {
                return previous;
            }
            StackFrame res = new StackFrame(Operand.EMPTY_ARRAY, 0, 0, previous.locals);
            res.lastLocal = previous.lastLocal;
            return res;
        }
        if (frameType < SAME_LOCALS_1_STACK_ITEM_BOUND) {
            Stack stack = new Stack(2);
            stack.push(getOperandFromVerificationType(smf.getStackItem()));
            StackFrame res = new StackFrame(stack, previous.locals);
            res.lastLocal = previous.lastLocal;
            return res;
        }
        if (frameType < SAME_LOCALS_1_STACK_ITEM_EXTENDED) {
            // [128, 246] is reserved and still unused
            throw new ClassFormatError("Encountered reserved StackMapFrame tag: " + frameType);
        }
        if (frameType == SAME_LOCALS_1_STACK_ITEM_EXTENDED) {
            Stack stack = new Stack(2);
            stack.push(getOperandFromVerificationType(smf.getStackItem()));
            StackFrame res = new StackFrame(stack, previous.locals);
            res.lastLocal = previous.lastLocal;
            return res;
        }
        if (frameType < CHOP_BOUND) {
            Operand[] newLocals = previous.locals.clone();
            int actualLocalOffset = 0;
            for (int i = 0; i < smf.getChopped(); i++) {
                Operand op = newLocals[previous.lastLocal - actualLocalOffset];
                if (op == Invalid && (previous.lastLocal - actualLocalOffset - 1 > 0)) {
                    if (isType2(newLocals[previous.lastLocal - actualLocalOffset - 1])) {
                        actualLocalOffset++;
                    }
                }
                newLocals[previous.lastLocal - actualLocalOffset] = Invalid;
                actualLocalOffset++;
            }
            StackFrame res = new StackFrame(Operand.EMPTY_ARRAY, 0, 0, newLocals);
            res.lastLocal = previous.lastLocal - actualLocalOffset;
            if (res.lastLocal > 0 && newLocals[res.lastLocal] == Invalid && res.lastLocal - 1 > 0 && isType2(newLocals[res.lastLocal - 1])) {
                res.lastLocal = res.lastLocal - 1;
            }
            return res;
        }
        if (frameType == SAME_FRAME_EXTENDED) {
            if (previous.top == 0) {
                return previous;
            }
            StackFrame res = new StackFrame(Operand.EMPTY_ARRAY, 0, 0, previous.locals);
            res.lastLocal = previous.lastLocal;
            return res;
        }
        if (frameType < APPEND_FRAME_BOUND) {
            Operand[] newLocals = previous.locals.clone();
            Operand[] appends = new Operand[smf.getLocals().length];
            int i = 0;
            for (VerificationTypeInfo vti : smf.getLocals()) {
                appends[i++] = getOperandFromVerificationType(vti);
            }
            i = previous.lastLocal;
            Operand op = null;
            if (i >= 0) {
                op = newLocals[i];
                if (isType2(op)) {
                    newLocals[++i] = Invalid;
                }
            }
            i++;
            int j;
            for (j = 0; j < appends.length; j++) {
                op = appends[j];
                newLocals[i++] = op;
                if (isType2(op)) {
                    newLocals[i++] = Invalid;
                }
            }
            if (j == 0) {
                throw new VerifyError("Empty Append Frame in the StackmapTable");
            }
            StackFrame res = new StackFrame(Operand.EMPTY_ARRAY, 0, 0, newLocals);
            res.lastLocal = i - (isType2(op) ? 2 : 1);
            return res;
        }
        if (frameType == FULL_FRAME) {
            Stack fullStack = new Stack(maxStack);
            for (VerificationTypeInfo vti : smf.getStack()) {
                fullStack.push(getOperandFromVerificationType(vti));
            }
            Operand[] locals = new Operand[maxLocals];
            Arrays.fill(locals, Invalid);
            int pos = 0;
            for (VerificationTypeInfo vti : smf.getLocals()) {
                Operand op = getOperandFromVerificationType(vti);
                locals[pos++] = op;
                if (isType2(op)) {
                    locals[pos++] = Invalid;
                }
            }
            StackFrame res = new StackFrame(fullStack, locals);
            if (pos == 0) {
                res.lastLocal = -1;
                return res;
            }
            if (locals[pos - 1] == Invalid && pos - 2 > 0 && isType2(locals[pos - 2])) {
                res.lastLocal = pos - 2;
                return res;
            }
            res.lastLocal = pos - 1;
            return res;

        }
        throw EspressoError.shouldNotReachHere();
    }

    private Operand getOperandFromVerificationType(VerificationTypeInfo vti) {
        // Note: JSR/RET is mutually exclusive with stack maps.
        switch (vti.getTag()) {
            case ITEM_Bogus:
                return Invalid;
            case ITEM_Integer:
                return Int;
            case ITEM_Float:
                return Float;
            case ITEM_Double:
                return Double;
            case ITEM_Long:
                return Long;
            case ITEM_Null:
                return Null;
            case ITEM_InitObject:
                return new UninitReferenceOperand(thisKlass, thisKlass);
            case ITEM_Object:
                return spawnFromType(getTypes().fromName(pool.classAt(vti.getConstantPoolOffset()).getName(pool)));
            case ITEM_NewObject:
                int newOffset = vti.getNewOffset();
                if (newOffset < 0 || newOffset >= code.endBCI() || BCIstates[newOffset] == UNREACHABLE) {
                    throw new ClassFormatError("Invalid BCI reference in stack map!");
                }
                if (code.currentBC(newOffset) != NEW) {
                    throw new ClassFormatError("NewObject in stack map not referencing a NEW instruction! " + Bytecodes.nameOf(code.currentBC(newOffset)));
                }
                return new UninitReferenceOperand(getTypes().fromName(pool.classAt(code.readCPI(newOffset)).getName(pool)), thisKlass, newOffset);
            default:
                throw EspressoError.shouldNotReachHere("Unrecognized VerificationTypeInfo: " + vti);
        }
    }

    private static class WorkingQueue {
        QueueElement first;
        QueueElement last;

        WorkingQueue() {
            /* nop */
        }

        boolean isEmpty() {
            return first == null;
        }

        void push(int BCI, QueueElement elem) {
            QueueElement current = lookup(BCI);
            if (current == null) {
                if (first == null) {
                    first = elem;
                    last = first;
                } else {
                    last.next = elem;
                    elem.prev = last;
                    last = last.next;
                }
            } else {
                // if we are here, we already failed to merge.
                replace(current, elem);
            }
        }

        QueueElement pop() {
            assert first != null;
            QueueElement res = first;
            first = first.next;
            return res;
        }

        void replace(QueueElement oldElem, QueueElement newElem) {
            if (first == oldElem) {
                first = newElem;
            }
            if (last == oldElem) {
                last = newElem;
            }
            newElem.next = oldElem.next;
            newElem.prev = oldElem.prev;
            if (oldElem.prev != null) {
                oldElem.prev.next = newElem;
            }
            if (oldElem.next != null) {
                oldElem.next.prev = newElem;
            }
        }

        QueueElement lookup(int BCI) {
            QueueElement current = first;
            while (current != null && current.BCI != BCI) {
                current = current.next;
            }
            return current;
        }
    }

    private static class QueueElement {
        final int BCI;
        final StackFrame frame;
        final boolean constructorCalled;

        QueueElement prev;
        QueueElement next;

        QueueElement(int BCI, StackFrame frame, boolean calledConstructor) {
            this.BCI = BCI;
            this.frame = frame;
            this.constructorCalled = calledConstructor;
        }
    }

    /**
     * Performs the verification for the method associated with this MethodVerifier instance
     */
    private synchronized void verify() {
        if (code.endBCI() == 0) {
            throw new VerifyError("Control flow falls through code end");
        }
        try {
            // Marks BCIs in-between opcodes, and marks jump targets.
            initVerifier();
        } catch (IndexOutOfBoundsException e) {
            throw new VerifyError("Invalid jump: " + e.getMessage() + " in method " + thisKlass.getName() + "." + methodName);
        }
        try {
            // Extract the initial stack frame, and extract stack maps if available.
            initStackFrames();
        } catch (IndexOutOfBoundsException e) {
            throw new ClassFormatError("Could not construct stackFrames due to invalid maxStack or maxLocals value: " + e.getMessage());
        }

        // Check that unconditional jumps have stack maps following them.
        validateUnconditionalJumps();

        // Check that BCIs in exception handlers are legal.
        validateExceptionHandlers();

        // Perform verification following control-flow.
        verifyReachableCode();

        // Force verification of unreachable stack maps.
        verifyUnreachableStackMaps();

    }

    private void validateUnconditionalJumps() {
        if (useStackMaps) {
            int BCI = 0;
            int nextBCI;
            while (BCI < code.endBCI()) {
                nextBCI = code.nextBCI(BCI);
                if (Bytecodes.isStop(code.currentBC(BCI))) {
                    if (nextBCI < code.endBCI() && stackFrames[nextBCI] == null) {
                        throw new VerifyError("Control flow stop does not have a stack map at next instruction!");
                    }
                }
                BCI = nextBCI;
            }
        }
    }

    private void validateExceptionHandlers() {
        for (ExceptionHandler handler : exceptionHandlers) {
            int startBCI = handler.getHandlerBCI();
            validateFormatBCI(startBCI);
            startBCI = handler.getStartBCI();
            validateFormatBCI(startBCI);
            int endBCI = handler.getEndBCI();
            if (endBCI <= startBCI) {
                throw new ClassFormatError("End BCI of handler is before start BCI");
            }
            if (endBCI > code.endBCI()) {
                throw new ClassFormatError("Control flow falls through code end");
            }
            if (endBCI < 0) {
                throw new ClassFormatError("negative branch target: " + endBCI);
            }
            if (endBCI != code.endBCI()) {
                if (BCIstates[endBCI] == UNREACHABLE) {
                    throw new ClassFormatError("Jump to the middle of an instruction: " + endBCI);
                }
            }
        }
    }

    private void processQueue() {
        Locals locals;
        while (!queue.isEmpty()) {
            QueueElement toVerify = queue.pop();
            calledConstructor = toVerify.constructorCalled;
            locals = toVerify.frame.extractLocals();
            locals.subRoutineModifications = toVerify.frame.subroutineModificationStack;
            startVerify(toVerify.BCI, toVerify.frame.extractStack(maxStack), locals);
        }
    }

    private void verifyReachableCode() {
        // Perform verification of reachable executable code
        Stack stack = new Stack(maxStack);
        Locals locals = new Locals(this);
        startVerify(0, stack, locals);
        do {
            processQueue();
            verifyExceptionHandlers();
        } while (!queue.isEmpty());
    }

    private void verifyUnreachableStackMaps() {
        for (int stackBCI = 0; stackBCI < stackFrames.length; stackBCI++) {
            if (stackFrames[stackBCI] != null && checkStatus(BCIstates[stackBCI], UNSEEN)) {
                queue.push(stackBCI, new QueueElement(stackBCI, stackFrames[stackBCI], true));
            }
        }
        while (!queue.isEmpty()) {
            processQueue();
            verifyExceptionHandlers();
        }
    }

    // Exception handler status management
    static private byte setStatus(byte oldStatus, byte newStatus) {
        return (byte) (newStatus | (oldStatus & (CALLEDCONSTRUCTOR | NOCONSTRUCTORCALLED)));
    }

    static private boolean isStatus(byte status, byte toCheck) {
        return (status & toCheck) != 0;
    }

    static private byte setConstructorStatus(byte oldStatus, byte constructorStatus) {
        // If there is a path to the handler that has not called a constructor, consider the handler
        // to have an uninitialized this.
        if ((oldStatus & NOCONSTRUCTORCALLED) > 0) {
            return oldStatus;
        }
        return (byte) (oldStatus | constructorStatus);
    }

    static private boolean isCalledConstructor(byte status) {
        return (status & CALLEDCONSTRUCTOR) > 0;
    }

    /**
     * Verifies actually reachable exception handlers, and the handlers they encounter if they were
     * not already verified.
     * <p>
     * This method reaches a fixed point. After execution, all handler will either have been
     * verified, or are completely unreachable.
     */
    private void verifyExceptionHandlers() {
        boolean redo;
        boolean updated;
        do {
            redo = false;
            updated = false;
            for (int i = 0; i < exceptionHandlers.length; i++) {
                ExceptionHandler handler = exceptionHandlers[i];
                if (isStatus(handlerStatus[i], NONVERIFIED)) {
                    updated = redo;
                    boolean constructorStatus = calledConstructor;
                    if (isCalledConstructor(handlerStatus[i])) {
                        calledConstructor = true;
                    }
                    verifyHandler(handler);
                    calledConstructor = constructorStatus;
                    handlerStatus[i] = setStatus(handlerStatus[i], VERIFIED);
                } else if (isStatus(handlerStatus[i], UNENCOUNTERED)) {
                    redo = true;
                }
            }
        } while (redo && updated);
    }

    private void verifyHandler(ExceptionHandler handler) {
        int handlerBCI = handler.getHandlerBCI();
        Locals locals;
        Stack stack;
        StackFrame frame = stackFrames[handlerBCI];
        if (frame == null) {
            // If there is no stack map when verifying a handler, all locals are illegal.
            Operand[] registers = new Operand[maxLocals];
            Arrays.fill(registers, Invalid);
            locals = new Locals(registers);
            stack = new Stack(maxStack);
            stack.push(new ReferenceOperand(handler.getCatchType(), thisKlass));
        } else {
            stack = frame.extractStack(maxStack);
            locals = frame.extractLocals();
        }
        startVerify(handlerBCI, stack, locals);
    }

    private void branch(int BCI, Stack stack, Locals locals) {
        validateBCI(BCI);
        // Try merge
        StackFrame frame = mergeFrames(stack, locals, stackFrames[BCI]);
        if (frame != stackFrames[BCI] || !checkStatus(BCIstates[BCI], DONE)) {
            // merge failed or not yet verified BCI. mark the BCI as not yet verified since
            // state can change.
            BCIstates[BCI] = setStatus(BCIstates[BCI], JUMP_TARGET);
            stackFrames[BCI] = frame;
            QueueElement toPush = new QueueElement(BCI, frame, calledConstructor);
            queue.push(BCI, toPush);
        }
    }

    private void validateBCI(int BCI) {
        if (BCI >= code.endBCI()) {
            throw new VerifyError("Control flow falls through code end");
        }
        if (BCI < 0) {
            throw new VerifyError("negative branch target: " + BCI);
        }
        if (BCIstates[BCI] == UNREACHABLE) {
            throw new VerifyError("Jump to the middle of an instruction: " + BCI);
        }
    }

    private void validateFormatBCI(int BCI) {
        if (BCI >= code.endBCI()) {
            throw new ClassFormatError("Control flow falls through code end");
        }
        if (BCI < 0) {
            throw new ClassFormatError("negative branch target: " + BCI);
        }
        if (BCIstates[BCI] == UNREACHABLE) {
            throw new ClassFormatError("Jump to the middle of an instruction: " + BCI);
        }
    }

    private void validateFrameBCI(int BCI) {
        if (BCI >= code.endBCI()) {
            throw new VerifyError("StackFrame offset falls outside of method");
        }
        if (BCI < 0) {
            throw new VerifyError("negative stack frame offset: " + BCI);
        }
        if (BCIstates[BCI] == UNREACHABLE) {
            throw new VerifyError("StackFrame offset falls to the middle of an instruction: " + BCI);
        }
    }

    /**
     * Performs the verification loop, starting from BCI.
     * <p>
     * for each verified bytecode, three verifications are performed:
     * <p>
     * - Current stack and locals can merge into the stack frame corresponding to current bytecode.
     * If not, compute the merge if classfile version < 50
     * <p>
     * - Current locals can merge into all current bytecode's exception handlers.
     * <p>
     * - Stack and Locals state are legal according to the bytecode.
     *
     * @param BCI The BCI at which we wish to start performing verification
     * @param stack_ the state of the stack at BCI
     * @param locals_ the state of the local variables at BCI
     */
    private void startVerify(int BCI, Stack stack_, Locals locals_) {
        Stack stack = stack_;
        Locals locals = locals_;
        int nextBCI = BCI;
        int previousBCI;

        // Check if constructor was called prior to this branch.
        boolean constructorCalledStatus = calledConstructor;
        do {
            previousBCI = nextBCI;
            if (stackFrames[nextBCI] != null || checkStatus(BCIstates[nextBCI], JUMP_TARGET)) {
                // Try merge
                StackFrame frame = mergeFrames(stack, locals, stackFrames[nextBCI]);
                if (!(frame == stackFrames[nextBCI])) {
                    // merge failed, mark the BCI as not yet verified as state changed
                    BCIstates[nextBCI] = setStatus(BCIstates[BCI], JUMP_TARGET);
                    stackFrames[nextBCI] = frame;
                }
                // Always use the stack frame state
                stack = frame.extractStack(maxStack);
                locals = frame.extractLocals();
                // Propagate subroutine modifications (here, arrays are shared).
                locals.subRoutineModifications = locals_.subRoutineModifications;
            }
            // Return condition: a successful merge into an already verified branch target.
            if (stackFrames[nextBCI] != null && checkStatus(BCIstates[nextBCI], DONE)) {
                // Reset constructor status.
                calledConstructor = constructorCalledStatus;
                return;
            }
            checkExceptionHandlers(nextBCI, locals);
            nextBCI = verifySafe(nextBCI, stack, locals);
            validateBCI(nextBCI);
        } while (previousBCI != nextBCI);
        // Reset constructor status.
        calledConstructor = constructorCalledStatus;
    }

    /**
     * Checks that an instruction can merge into all its handlers.
     */
    private void checkExceptionHandlers(int nextBCI, Locals locals) {
        for (int i = 0; i < exceptionHandlers.length; i++) {
            ExceptionHandler handler = exceptionHandlers[i];
            if (nextBCI >= handler.getStartBCI() && nextBCI < handler.getEndBCI()) {
                Stack stack = new Stack(1);
                Symbol<Type> catchType = handler.getCatchType();
                stack.push(catchType == null ? Throwable : new ReferenceOperand(catchType, thisKlass));
                StackFrame oldFrame = stackFrames[handler.getHandlerBCI()];
                StackFrame newFrame = mergeFrames(stack, locals, oldFrame);
                if (isStatus(handlerStatus[i], UNENCOUNTERED) || oldFrame != newFrame) {
                    handlerStatus[i] = setStatus(handlerStatus[i], NONVERIFIED);
                }
                if (calledConstructor) {
                    handlerStatus[i] = setConstructorStatus(handlerStatus[i], CALLEDCONSTRUCTOR);
                } else {
                    handlerStatus[i] = setConstructorStatus(handlerStatus[i], NOCONSTRUCTORCALLED);
                }
                stackFrames[handler.getHandlerBCI()] = newFrame;
            }
        }
    }

    private int verifySafe(int BCI, Stack stack, Locals locals) {
        try {
            return verify(BCI, stack, locals);
        } catch (IndexOutOfBoundsException e) {
            // At this point, the only appearance of an IndexOutOfBounds should be from stack and
            // locals access (BCI bound checks are done beforehand).
            throw new VerifyError("Inconsistent Stack/Local access: " + e.getMessage() + ", in: " + thisKlass.getType() + "." + methodName);
        }
    }

    private Operand ldcFromTag(PoolConstant pc) {
        // @formatter:off
        // checkstyle: stop
        switch (pc.tag()) {
            case INTEGER:       return Int;
            case FLOAT:         return Float;
            case LONG:          return Long;
            case DOUBLE:        return Double;
            case CLASS:         return jlClass;
            case STRING:        return jlString;
            case METHODHANDLE:
                if (majorVersion < 51) {
                    throw new ClassFormatError("LDC for MethodHandleConstant in classfile version < 51");
                }
                return MethodHandle;
            case METHODTYPE:
                if (majorVersion < 51) {
                    throw new ClassFormatError("LDC for MethodType in classfile version < 51");
                }
                return MethodType;
            default:
                throw new VerifyError("invalid CP load: " + pc.tag());
        }
        // checkstyle: resume
        // @formatter:on
    }

    /**
     * Core of the verifier. Performs verification for a single BCI, according (mostly) to the JVM
     * specs
     * 
     * @param BCI The BCI of the opcode being verified
     * @param stack The current state of the stack at the point of verification
     * @param locals The current state of the local variables at the point of verification
     * @return The index of the next opcode to verify, or BCI if there is no next opcode to verify
     *         (in case of a return bytecode, for example).
     */
    private int verify(int BCI, Stack stack, Locals locals) {
        if (BCIstates[BCI] == UNREACHABLE) {
            throw new VerifyError("Jump to the middle of an instruction: " + BCI);
        }
        BCIstates[BCI] = setStatus(BCIstates[BCI], DONE);
        int curOpcode;
        curOpcode = code.opcode(BCI);
        if (!(curOpcode <= QUICK)) {
            throw new VerifyError("invalid bytecode: " + code.readUByte(BCI));
        }
        // @formatter:off
        // Checkstyle: stop
        
        // EXTREMELY dirty trick to handle WIDE. This is not supposed to be a loop ! (returns on
        // first iteration)
        // Executes a second time ONLY for wide instruction, with curOpcode being the opcode of the
        // widened instruction.
        wideEscape:
        while (true) {
            switch (curOpcode) {
                case NOP: break;
                case ACONST_NULL: stack.push(Null); break;

                case ICONST_M1:
                case ICONST_0:
                case ICONST_1:
                case ICONST_2:
                case ICONST_3:
                case ICONST_4:
                case ICONST_5: stack.pushInt(); break;

                case LCONST_0:
                case LCONST_1: stack.pushLong(); break;

                case FCONST_0:
                case FCONST_1:
                case FCONST_2: stack.pushFloat(); break;

                case DCONST_0:
                case DCONST_1: stack.pushDouble(); break;

                case BIPUSH: stack.pushInt(); break;
                case SIPUSH: stack.pushInt(); break;
                
                case LDC: 
                case LDC_W: {
                    PoolConstant pc = pool.at(code.readCPI(BCI));
                    pc.checkValidity(pool);
                    Operand op = ldcFromTag(pc);
                    if (isType2(op)) {
                        throw new VerifyError("Loading Long or Double with LDC or LDC_W, please use LDC2_W.");
                    }
                    if ((majorVersion < 49) && !(op == Int || op == Float || op.getType() == jlString.getType())) {
                        throw new VerifyError("Loading non Int, Float or String with LDC in classfile version < 49.0");
                    }
                    stack.push(op);
                    break;
                }
                case LDC2_W: {
                    PoolConstant pc = pool.at(code.readCPI(BCI));
                    pc.checkValidity(pool);
                    Operand op = ldcFromTag(pc);
                    if (!isType2(op)) {
                        throw new VerifyError("Loading non-Long or Double with LDC2_W, please use LDC or LDC_W.");
                    }
                    stack.push(op);
                    break;
                }

                case ILOAD: locals.load(code.readLocalIndex(BCI), Int);     stack.pushInt();    break;
                case LLOAD: locals.load(code.readLocalIndex(BCI), Long);    stack.pushLong();   break;
                case FLOAD: locals.load(code.readLocalIndex(BCI), Float);   stack.pushFloat();  break;
                case DLOAD: locals.load(code.readLocalIndex(BCI), Double);  stack.pushDouble(); break;
                case ALOAD: stack.push(locals.loadRef(code.readLocalIndex(BCI))); break;
                
                case ILOAD_0:
                case ILOAD_1:
                case ILOAD_2:
                case ILOAD_3: locals.load(curOpcode - ILOAD_0, Int); stack.pushInt(); break;
                
                case LLOAD_0:
                case LLOAD_1:
                case LLOAD_2:
                case LLOAD_3: locals.load(curOpcode - LLOAD_0, Long); stack.pushLong(); break;
                
                case FLOAD_0:
                case FLOAD_1:
                case FLOAD_2:
                case FLOAD_3: locals.load(curOpcode - FLOAD_0, Float); stack.pushFloat(); break;
                
                case DLOAD_0:
                case DLOAD_1:
                case DLOAD_2:
                case DLOAD_3: locals.load(curOpcode - DLOAD_0, Double); stack.pushDouble(); break;
                
                case ALOAD_0:
                case ALOAD_1:
                case ALOAD_2:
                case ALOAD_3: stack.push(locals.loadRef(curOpcode - ALOAD_0)); break;
                

                case IALOAD: xaload(stack, Int);    break;
                case LALOAD: xaload(stack, Long);   break;
                case FALOAD: xaload(stack, Float);  break;
                case DALOAD: xaload(stack, Double); break;
                
                case AALOAD: {
                    stack.popInt();
                    Operand op = stack.popArray();
                    if (op != Null && !op.getComponent().isReference()) {
                        throw new VerifyError("Loading reference from " + op + " array.");
                    }
                    stack.push(op.getComponent());
                    break;
                }
                
                case BALOAD: xaload(stack, Byte);  break;
                case CALOAD: xaload(stack, Char);  break;
                case SALOAD: xaload(stack, Short); break;

                case ISTORE: stack.popInt();     locals.store(code.readLocalIndex(BCI), Int);    break;
                case LSTORE: stack.popLong();    locals.store(code.readLocalIndex(BCI), Long);   break;
                case FSTORE: stack.popFloat();   locals.store(code.readLocalIndex(BCI), Float);  break;
                case DSTORE: stack.popDouble();  locals.store(code.readLocalIndex(BCI), Double); break;
                
                case ASTORE: locals.store(code.readLocalIndex(BCI), stack.popObjOrRA()); break;

                case ISTORE_0:
                case ISTORE_1:
                case ISTORE_2:
                case ISTORE_3: stack.popInt(); locals.store(curOpcode - ISTORE_0, Int); break;
                
                case LSTORE_0:
                case LSTORE_1:
                case LSTORE_2:
                case LSTORE_3: stack.popLong(); locals.store(curOpcode - LSTORE_0, Long); break;
                
                case FSTORE_0:
                case FSTORE_1:
                case FSTORE_2:
                case FSTORE_3: stack.popFloat(); locals.store(curOpcode - FSTORE_0, Float); break;
                
                case DSTORE_0:
                case DSTORE_1:
                case DSTORE_2:
                case DSTORE_3: stack.popDouble(); locals.store(curOpcode - DSTORE_0, Double); break;
                
                case ASTORE_0:
                case ASTORE_1:
                case ASTORE_2:
                case ASTORE_3: locals.store(curOpcode - ASTORE_0, stack.popObjOrRA()); break;

                case IASTORE: xastore(stack, Int);      break;
                case LASTORE: xastore(stack, Long);     break;
                case FASTORE: xastore(stack, Float);    break;
                case DASTORE: xastore(stack, Double);   break;
                
                case AASTORE: {
                    Operand toStore = stack.popRef();
                    stack.popInt();
                    Operand array = stack.popArray();
                    if (array != Null && !array.getComponent().isReference()) {
                        throw new VerifyError("Trying to store " + toStore + " in " + array);
                    }
                    // Other checks are done at runtime
                    break;
                }
                
                case BASTORE: xastore(stack, Byte); break;
                case CASTORE: xastore(stack, Char); break;
                case SASTORE: xastore(stack, Short); break;

                case POP:   stack.pop();    break;
                case POP2:  stack.pop2();   break;

                case DUP:     stack.dup();      break;
                case DUP_X1:  stack.dupx1();    break;
                case DUP_X2:  stack.dupx2();    break;
                case DUP2:    stack.dup2();     break;
                case DUP2_X1: stack.dup2x1();   break;
                case DUP2_X2: stack.dup2x2();   break;
                case SWAP:    stack.swap();     break;

                case IADD: stack.popInt(); stack.popInt(); stack.pushInt(); break;
                case LADD: stack.popLong(); stack.popLong(); stack.pushLong(); break;
                case FADD: stack.popFloat(); stack.popFloat(); stack.pushFloat(); break;
                case DADD: stack.popDouble(); stack.popDouble(); stack.pushDouble(); break;

                case ISUB: stack.popInt(); stack.popInt(); stack.pushInt(); break;
                case LSUB: stack.popLong(); stack.popLong(); stack.pushLong(); break;
                case FSUB: stack.popFloat(); stack.popFloat(); stack.pushFloat(); break;
                case DSUB: stack.popDouble(); stack.popDouble(); stack.pushDouble(); break;

                case IMUL: stack.popInt(); stack.popInt(); stack.pushInt(); break;
                case LMUL: stack.popLong(); stack.popLong(); stack.pushLong(); break;
                case FMUL: stack.popFloat(); stack.popFloat(); stack.pushFloat(); break;
                case DMUL: stack.popDouble(); stack.popDouble(); stack.pushDouble(); break;

                case IDIV: stack.popInt(); stack.popInt(); stack.pushInt(); break;
                case LDIV: stack.popLong(); stack.popLong(); stack.pushLong(); break;
                case FDIV: stack.popFloat(); stack.popFloat(); stack.pushFloat(); break;
                case DDIV: stack.popDouble(); stack.popDouble(); stack.pushDouble(); break;

                case IREM: stack.popInt(); stack.popInt(); stack.pushInt(); break;
                case LREM: stack.popLong(); stack.popLong(); stack.pushLong(); break;
                case FREM: stack.popFloat(); stack.popFloat(); stack.pushFloat(); break;
                case DREM: stack.popDouble(); stack.popDouble(); stack.pushDouble(); break;

                case INEG: stack.popInt(); stack.pushInt(); break;
                case LNEG: stack.popLong(); stack.pushLong(); break;
                case FNEG: stack.popFloat(); stack.pushFloat(); break;
                case DNEG: stack.popDouble(); stack.pushDouble(); break;

                case ISHL: stack.popInt(); stack.popInt(); stack.pushInt(); break;
                case LSHL: stack.popInt(); stack.popLong(); stack.pushLong(); break;
                case ISHR: stack.popInt(); stack.popInt(); stack.pushInt(); break;
                case LSHR: stack.popInt(); stack.popLong(); stack.pushLong(); break;
                case IUSHR: stack.popInt(); stack.popInt(); stack.pushInt(); break;
                case LUSHR: stack.popInt(); stack.popLong(); stack.pushLong(); break;

                case IAND: stack.popInt(); stack.popInt(); stack.pushInt(); break;
                case LAND: stack.popLong(); stack.popLong(); stack.pushLong(); break;

                case IOR: stack.popInt(); stack.popInt(); stack.pushInt(); break;
                case LOR: stack.popLong(); stack.popLong(); stack.pushLong(); break;

                case IXOR: stack.popInt(); stack.popInt(); stack.pushInt(); break;
                case LXOR: stack.popLong(); stack.popLong(); stack.pushLong(); break;

                case IINC: locals.load(code.readLocalIndex(BCI), Int); break;

                case I2L: stack.popInt(); stack.pushLong(); break;
                case I2F: stack.popInt(); stack.pushFloat(); break;
                case I2D: stack.popInt(); stack.pushDouble(); break;

                case L2I: stack.popLong(); stack.pushInt(); break;
                case L2F: stack.popLong(); stack.pushFloat(); break;
                case L2D: stack.popLong(); stack.pushDouble(); break;

                case F2I: stack.popFloat(); stack.pushInt(); break;
                case F2L: stack.popFloat(); stack.pushLong(); break;
                case F2D: stack.popFloat(); stack.pushDouble(); break;

                case D2I: stack.popDouble(); stack.pushInt(); break;
                case D2L: stack.popDouble(); stack.pushLong(); break;
                case D2F: stack.popDouble(); stack.pushFloat(); break;

                case I2B: stack.popInt(); stack.pushInt(); break;
                case I2C: stack.popInt(); stack.pushInt(); break;
                case I2S: stack.popInt(); stack.pushInt(); break;

                case LCMP: stack.popLong(); stack.popLong(); stack.pushInt(); break;
                
                case FCMPL:
                case FCMPG: stack.popFloat(); stack.popFloat(); stack.pushInt(); break;
                
                case DCMPL:
                case DCMPG: stack.popDouble(); stack.popDouble(); stack.pushInt(); break;

                case IFEQ: // fall through
                case IFNE: // fall through
                case IFLT: // fall through
                case IFGE: // fall through
                case IFGT: // fall through
                case IFLE: stack.popInt(); branch(code.readBranchDest(BCI), stack, locals); break;
                
                case IF_ICMPEQ: // fall through
                case IF_ICMPNE: // fall through
                case IF_ICMPLT: // fall through
                case IF_ICMPGE: // fall through
                case IF_ICMPGT: // fall through
                case IF_ICMPLE: stack.popInt(); stack.popInt(); branch(code.readBranchDest(BCI), stack, locals); break;
                
                case IF_ACMPEQ: // fall through
                case IF_ACMPNE: stack.popRef(); stack.popRef(); branch(code.readBranchDest(BCI), stack, locals); break;

                case GOTO:
                case GOTO_W: branch(code.readBranchDest(BCI), stack, locals); return BCI;
                
                case IFNULL: // fall through
                case IFNONNULL: stack.popRef(); branch(code.readBranchDest(BCI), stack, locals); break;
                
                case JSR: // fall through
<<<<<<< HEAD
                case JSR_W: {
                    if (majorVersion >= 51) {
                        throw new VerifyError("JSR/RET bytecode in version >= 51");
                    }
                    if (stackFrames[BCI] == null) {
                        stackFrames[BCI] = spawnStackFrame(stack, locals);
                    }
                    // Push bit vector
                    int targetBCI = code.readBranchDest(BCI);
                    stack.push(new ReturnAddressOperand(BCI, targetBCI));
                    locals.subRoutineModifications = new SubroutineModificationStack(locals.subRoutineModifications, new boolean[maxLocals], BCI);
                    branch(targetBCI, stack, locals);
                    BCIstates[BCI] = setStatus(BCIstates[BCI], DONE);
                    return BCI;
                }
                case RET: {
                    if (majorVersion >= 51) {
                        throw new VerifyError("JSR/RET bytecode in version >= 51");
                    }
                    int pos = 0;
                    ReturnAddressOperand ra = locals.loadReturnAddress(code.readLocalIndex(BCI));
                    ReturnAddressOperand prev = null;
                    while (pos < ra.targetBCIs.size()) {
                        prev = ra;
                        int target = ra.targetBCIs.get(pos++);
                        checkAndSetReturnedTo(target, BCI);
                        Locals toMerge = getSubroutineReturnLocals(target, locals);
                        branch(code.nextBCI(target), stack, toMerge);

                        // Sanity check: branching did not overwrite the return address being
                        // verified
                        ra = locals.loadReturnAddress(code.readLocalIndex(BCI));
                        if (ra != prev) {
                            pos = 0;
                        }
                    }
                    return BCI;
                }
=======
                case JSR_W: verifyJSR(BCI, stack, locals); return BCI;
                    
                case RET: verifyRET(BCI, stack, locals); return BCI;
>>>>>>> 751aa63a

                case TABLESWITCH:  return verifyTableSwitch(BCI, stack, locals);
                case LOOKUPSWITCH: return verifyLookupSwitch(BCI, stack, locals);

                case IRETURN: {
                    stack.pop(Int);
                    if (!returnOperand.getKind().isStackInt()) {
                        throw new VerifyError("Found an IRETURN when return type is " + returnOperand);
                    }
                    return BCI;
                }
                case LRETURN: doReturn(stack, Long);       return BCI;
                case FRETURN: doReturn(stack, Float);      return BCI;
                case DRETURN: doReturn(stack, Double);     return BCI;
                case ARETURN: stack.popRef(returnOperand); return BCI;
                case RETURN:
                    if (returnOperand != Void) {
                        throw new VerifyError("Encountered RETURN, but method return type is not void: " + returnOperand);
                    }
                    // Only j.l.Object.<init> can omit calling another initializer.
                    if (isInstanceInit(methodName) && thisKlass.getType() != Type.Object) {
                        if (!calledConstructor) {
                            throw new VerifyError("Did not call super() or this() in constructor " + thisKlass.getType() + "." + methodName);
                        }
                    }
                    return BCI;

                case GETSTATIC:
                case GETFIELD: verifyGetField(BCI, stack, curOpcode); break;

                case PUTSTATIC:
<<<<<<< HEAD
                case PUTFIELD: {
                    PoolConstant pc = pool.at(code.readCPI(BCI));
                    if (pc.tag() != ConstantPool.Tag.FIELD_REF) {
                        throw new VerifyError();
                    }
                    pc.checkValidity(pool);
                    FieldRefConstant frc = (FieldRefConstant) pc;
                    Symbol<Type> fieldDesc = frc.getType(pool);
                    Operand toPut = stack.pop(kindToOperand(fieldDesc));
                    checkInit(toPut);
                    if (curOpcode == PUTFIELD) {
                        Symbol<Type> fieldHolderType = getTypes().fromName(frc.getHolderKlassName(pool));
                        Operand fieldHolder = kindToOperand(fieldHolderType);
                        Operand receiver = checkInitAccess(stack.popRef(fieldHolder), fieldHolder);
                        if (receiver.isArrayType()) {
                            throw new VerifyError("Trying to access field of an array type: " + receiver);
                        }
                        if (!receiver.isUninitThis()) {
                            checkProtectedField(receiver, fieldHolderType, code.readCPI(BCI));
                        }
                    }
                    break;
                }
=======
                case PUTFIELD: verifyPutField(BCI, stack, curOpcode); break;
>>>>>>> 751aa63a

                case INVOKEVIRTUAL:   verifyInvokeVirtual(BCI, stack);         break;
                case INVOKESPECIAL:   verifyInvokeSpecial(BCI, stack, locals); break;
                case INVOKESTATIC:    verifyInvokeStatic(BCI, stack);          break;
                case INVOKEINTERFACE: verifyInvokeInterface(BCI, stack);       break;

                case NEW:       verifyNew(BCI, stack);               break;
                case NEWARRAY:  verifyNewPrimitiveArray(BCI, stack); break;
                case ANEWARRAY: verifyNewObjectArray(BCI, stack);    break;

                case ARRAYLENGTH: stack.popArray(); stack.pushInt(); break;

                case ATHROW: stack.popRef(Throwable); return BCI;

                case CHECKCAST:  verifyCheckCast(BCI, stack);  break;
                case INSTANCEOF: verifyInstanceOf(BCI, stack); break;

                case MONITORENTER: stack.popRef(); break;
                case MONITOREXIT: stack.popRef(); break;

                case WIDE:
                    curOpcode = code.currentBC(BCI);
                    if (!wideOpcodes(curOpcode)) {
                        throw new VerifyError("invalid widened opcode: " + Bytecodes.nameOf(curOpcode));
                    }
                    continue wideEscape;

                case MULTIANEWARRAY: verifyMultiNewArray(BCI, stack); break;

                case BREAKPOINT: break;

                case INVOKEDYNAMIC: verifyInvokeDynamic(BCI, stack); break;
                
                case QUICK: break;
                default:
            }
            return code.nextBCI(BCI);
        }
        // Checkstyle: resume
        // @formatter:on
    }

    private void verifyInvokeDynamic(int BCI, Stack stack) {
        // Check padding
        if (code.readByte(BCI + 2) != 0 || code.readByte(BCI + 3) != 0) {
            throw new VerifyError("bytes 3 and 4 after invokedynamic must be 0.");
        }
        PoolConstant pc = pool.at(code.readCPI(BCI));

        // Check CP validity
        if (pc.tag() != ConstantPool.Tag.INVOKEDYNAMIC) {
            throw new VerifyError("Invalid CP constant for INVOKEDYNAMIC: " + pc.toString());
        }
        pc.checkValidity(pool);

        InvokeDynamicConstant idc = (InvokeDynamicConstant) pc;
        Symbol<Name> name = idc.getName(pool);

        // Check invokedynamic does not call initializers
        if (isInstanceInit(name) || isClassInit(name)) {
            throw new VerifyError("Invalid bootstrap method name: " + name);
        }

        // Check and pop arguments
        Operand[] parsedSig = getOperandSig(idc.getSignature(pool));
        if (parsedSig.length == 0) {
            throw new ClassFormatError("No return descriptor for method");
        }
        for (int i = parsedSig.length - 2; i >= 0; i--) {
            stack.pop(parsedSig[i]);
        }

        // push result
        Operand returnKind = parsedSig[parsedSig.length - 1];
        if (returnKind != Void) {
            stack.push(returnKind);
        }
    }

    private void verifyMultiNewArray(int BCI, Stack stack) {
        // Check CP validity
        PoolConstant pc = pool.at(code.readCPI(BCI));
        if (pc.tag() != CLASS) {
            throw new VerifyError("Invalid CP constant for MULTIANEWARRAY: " + pc.toString());
        }
        pc.checkValidity(pool);
        ClassConstant cc = (ClassConstant) pc;
        Symbol<Type> type = getTypes().fromName(cc.getName(pool));
        if (!Types.isArray(type)) {
            throw new VerifyError("Class " + type + " for MULTINEWARRAY is not an array type.");
        }

        // Check dimensions
        int dim = code.readUByte(BCI + 3);
        if (dim <= 0) {
            throw new VerifyError("Negative or 0 dimension for MULTIANEWARRAY: " + dim);
        }
        if (Types.getArrayDimensions(type) < dim) {
            throw new VerifyError("Incompatible dimensions from constant pool: " + Types.getArrayDimensions(type) + " and instruction: " + dim);
        }

        // Pop lengths
        for (int i = 0; i < dim; i++) {
            stack.popInt();
        }

        // push result
        stack.push(kindToOperand(type));
    }

    private void verifyInstanceOf(int BCI, Stack stack) {
        // pop receiver
        stack.popRef();

        // Check CP validity
        PoolConstant pc = pool.at(code.readCPI(BCI));
        if (pc.tag() != CLASS) {
            throw new VerifyError("Invalid CP constant for INSTANCEOF: " + pc.toString());
        }
        pc.checkValidity(pool);
        ClassConstant cc = (ClassConstant) pc;
        Symbol<Type> type = getTypes().fromName(cc.getName(pool));
        if (Types.isPrimitive(type)) {
            throw new VerifyError("Primitive type for INSTANCEOF: " + type);
        }

        // push result
        stack.pushInt();
    }

    private void verifyCheckCast(int BCI, Stack stack) {
        // pop receiver
        Operand stacKOp = stack.popRef();

        // Check CP validity
        int CPI = code.readCPI(BCI);
        PoolConstant pc = pool.at(CPI);
        if (pc.tag() != CLASS) {
            throw new VerifyError("Invalid CP constant for CHECKCAST: " + pc.toString());
        }
        pc.checkValidity(pool);
        ClassConstant cc = (ClassConstant) pc;
        Symbol<Type> type = getTypes().fromName(cc.getName(pool));
        if (Types.isPrimitive(type)) {
            throw new VerifyError("Primitive type for CHECKCAST: " + type);
        }

        // push new type
        Operand castOp = spawnFromType(type);
        if (stacKOp.isUninit() && !castOp.isArrayType()) {
            stack.push(new UninitReferenceOperand(type, thisKlass, ((UninitReferenceOperand) stacKOp).newBCI));
        } else {
            stack.push(castOp);
        }
    }

    private void verifyNewObjectArray(int BCI, Stack stack) {
        // Check CP validity
        int CPI = code.readCPI(BCI);
        PoolConstant pc = pool.at(CPI);
        if (pc.tag() != CLASS) {
            throw new VerifyError("Invalid CP constant for ANEWARRAY: " + pc.toString());
        }
        pc.checkValidity(pool);
        ClassConstant cc = (ClassConstant) pc;
        Symbol<Type> type = getTypes().fromName(cc.getName(pool));
        if (Types.isPrimitive(type)) {
            throw new VerifyError("Primitive type for ANEWARRAY: " + type);
        }

        // Pop length
        stack.popInt();

        // push result
        Operand ref = spawnFromType(type);
        if (ref.isArrayType()) {
            stack.push(new ArrayOperand(ref.getElemental(), ref.getDimensions() + 1));
        } else {
            stack.push(new ArrayOperand(ref));
        }
    }

    private void verifyNewPrimitiveArray(int BCI, Stack stack) {
        byte jvmType = code.readByte(BCI);
        if (jvmType < 4 || jvmType > 11) {
            throw new VerifyError("invalid jvmPrimitiveType for NEWARRAY: " + jvmType);
        }
        stack.popInt();
        stack.push(fromJVMType(jvmType));
    }

    private void verifyNew(int BCI, Stack stack) {
        // Check CP validity
        PoolConstant pc = pool.at(code.readCPI(BCI));
        if (pc.tag() != CLASS) {
            throw new VerifyError("Invalid CP constant for NEW: " + pc.toString());
        }
        pc.checkValidity(pool);
        ClassConstant cc = (ClassConstant) pc;
        Symbol<Type> type = getTypes().fromName(cc.getName(pool));
        if (Types.isPrimitive(type) || Types.isArray(type)) {
            throw new VerifyError("use NEWARRAY for creating array or primitive type: " + type);
        }

        // push result
        Operand op = new UninitReferenceOperand(type, thisKlass, BCI);
        stack.push(op);
    }

    private void verifyPutField(int BCI, Stack stack, int curOpcode) {
        // Check CP validity
        PoolConstant pc = pool.at(code.readCPI(BCI));
        if (pc.tag() != ConstantPool.Tag.FIELD_REF) {
            throw new VerifyError();
        }
        pc.checkValidity(pool);

        // Obtain field info
        FieldRefConstant frc = (FieldRefConstant) pc;
        Symbol<Type> fieldDesc = frc.getType(pool);
        Operand toPut = stack.pop(kindToOperand(fieldDesc));

        checkInit(toPut);
        if (curOpcode == PUTFIELD) {
            // Pop and check verifier
            Symbol<Type> fieldHolderType = getTypes().fromName(frc.getHolderKlassName(pool));
            Operand fieldHolder = kindToOperand(fieldHolderType);
            Operand receiver = checkInitAccess(stack.popRef(fieldHolder), fieldHolder);
            if (receiver.isArrayType()) {
                throw new VerifyError("Trying to access field of an array type: " + receiver);
            }
            if (methodName != Name.INIT) {
                checkProtectedField(receiver, fieldHolderType, code.readCPI(BCI));
            }
        }
    }

    private void verifyGetField(int BCI, Stack stack, int curOpcode) {
        // Check CP validity
        PoolConstant pc = pool.at(code.readCPI(BCI));
        if (pc.tag() != ConstantPool.Tag.FIELD_REF) {
            throw new VerifyError();
        }
        pc.checkValidity(pool);

        // Obtain field info
        FieldRefConstant frc = (FieldRefConstant) pc;
        Symbol<Type> type = frc.getType(pool);
        if (curOpcode == GETFIELD) {
            // Pop and check receiver
            Symbol<Type> fieldHolderType = getTypes().fromName(frc.getHolderKlassName(pool));
            Operand fieldHolder = kindToOperand(fieldHolderType);
            Operand receiver = checkInitAccess(stack.popRef(fieldHolder), fieldHolder);
            checkProtectedField(receiver, fieldHolderType, code.readCPI(BCI));
            if (receiver.isArrayType()) {
                throw new VerifyError("Trying to access field of an array type: " + receiver);
            }
        }

        // push result
        Operand op = kindToOperand(type);
        stack.push(op);
    }

    private int verifyLookupSwitch(int BCI, Stack stack, Locals locals) {
        stack.popInt();
        BytecodeLookupSwitch switchHelper = code.getBytecodeLookupSwitch();
        // Padding checks
        for (int j = BCI + 1; j < switchHelper.getAlignedBci(BCI); j++) {
            if (code.readUByte(j) != 0) {
                throw new VerifyError("non-zero padding for LOOKUPSWITCH");
            }
        }
        int low = 0;
        int high = switchHelper.numberOfCases(BCI) - 1;
        int previousKey = 0;
        if (high > 0) {
            previousKey = switchHelper.keyAt(BCI, low);
        }

        // Verify all branches
        for (int i = low; i <= high; i++) {
            int thisKey = switchHelper.keyAt(BCI, i);
            if (i > 0 && thisKey <= previousKey) {
                throw new VerifyError("Unsorted keys in LookupSwitch");
            }
            branch(BCI + switchHelper.offsetAt(BCI, i), stack, locals);
            previousKey = thisKey;
        }

        // Verify default branch
        return switchHelper.defaultTarget(BCI);
    }

    private int verifyTableSwitch(int BCI, Stack stack, Locals locals) {
        stack.popInt();
        BytecodeTableSwitch switchHelper = code.getBytecodeTableSwitch();
        // Padding checks
        for (int j = BCI + 1; j < switchHelper.getAlignedBci(BCI); j++) {
            if (code.readUByte(j) != 0) {
                throw new VerifyError("non-zero padding for TABLESWITCH");
            }
        }
        int low = switchHelper.lowKey(BCI);
        int high = switchHelper.highKey(BCI);

        // Verify all branches
        for (int i = low; i != high + 1; i++) {
            branch(switchHelper.targetAt(BCI, i - low), stack, locals);
        }

        // Verify default branch
        return switchHelper.defaultTarget(BCI);
    }

    private void verifyJSR(int BCI, Stack stack, Locals locals) {
        if (majorVersion >= 51) {
            throw new VerifyError("JSR/RET bytecode in version >= 51");
        }
        if (stackFrames[BCI] == null) {
            stackFrames[BCI] = spawnStackFrame(stack, locals);
        }
        stack.push(new ReturnAddressOperand(BCI));
        // Push bit vector
        int targetBCI = code.readBranchDest(BCI);
        locals.subRoutineModifications = new SubroutineModificationStack(locals.subRoutineModifications, new boolean[maxLocals], targetBCI);
        branch(targetBCI, stack, locals);
        BCIstates[BCI] = setStatus(BCIstates[BCI], DONE);
    }

    private void verifyRET(int BCI, Stack stack, Locals locals) {
        if (majorVersion >= 51) {
            throw new VerifyError("JSR/RET bytecode in version >= 51");
        }
        int pos = 0;
        ReturnAddressOperand ra = locals.loadReturnAddress(code.readLocalIndex(BCI));
        ReturnAddressOperand prev = null;
        while (pos < ra.targetBCIs.size()) {
            prev = ra;
            int target = ra.targetBCIs.get(pos++);
            checkAndSetReturnedTo(target, BCI);
            Locals toMerge = getSubroutineReturnLocals(target, locals);
            branch(code.nextBCI(target), stack, toMerge);
            // Sanity check: branching did not overwrite the return address being
            // verified
            ra = locals.loadReturnAddress(code.readLocalIndex(BCI));
            if (ra != prev) {
                pos = 0;
            }
        }
    }

    private MethodRefConstant getMethodRefConstant(int BCI) {
        PoolConstant pc = pool.at(code.readCPI(BCI));
        if (!(pc instanceof MethodRefConstant)) {
            throw new VerifyError("Invalid CP constant for a MethodRef: " + pc.getClass().getName());
        }
        pc.checkValidity(pool);
        return (MethodRefConstant) pc;
    }

    private static boolean isClassInit(Symbol<Name> calledMethodName) {
        return calledMethodName == Name.CLINIT;
    }

    private static boolean isInstanceInit(Symbol<Name> calledMethodName) {
        return calledMethodName == Name.INIT;
    }

    private Operand popSignatureGetReturnOP(Stack stack, MethodRefConstant mrc) {
        Symbol<Signature> calledMethodSignature = mrc.getSignature(pool);
        Operand[] parsedSig = getOperandSig(calledMethodSignature);

        // Check signature is well formed.
        if (parsedSig.length == 0) {
            throw new ClassFormatError("Method ref with no return value !");
        }

        // Pop arguments
        for (int i = parsedSig.length - 2; i >= 0; i--) {
            stack.pop(parsedSig[i]);
        }
        return parsedSig[parsedSig.length - 1];
    }

    private void verifyInvokeInterface(int BCI, Stack stack) {
        // Check padding.
        if (code.readUByte(BCI + 4) != 0) {
            throw new VerifyError("4th byte after INVOKEINTERFACE must be 0.");
        }

        // Check CP validity
        MethodRefConstant mrc = getMethodRefConstant(BCI);

        // Checks versioning
        Symbol<Name> calledMethodName = mrc.getName(pool);

        // Check guest is not invoking <clinit>
        if (isClassInit(calledMethodName)) {
            throw new VerifyError("Invocation of class initializer!");
        }

        // Only INVOKESPECIAL can call <init>
        if (isInstanceInit(calledMethodName)) {
            throw new VerifyError("Invocation of instance initializer with opcode other than INVOKESPECIAL");
        }

        Symbol<Signature> calledMethodSignature = mrc.getSignature(pool);
        Operand[] parsedSig = getOperandSig(calledMethodSignature);

        // Check signature is well formed.
        if (parsedSig.length == 0) {
            throw new ClassFormatError("Method ref with no return value !");
        }

        // Pop arguments
        // Check signature conforms with count argument
        int count = code.readUByte(BCI + 3);
        if (count <= 0) {
            throw new VerifyError("Invalid count argument for INVOKEINTERFACE: " + count);
        }
        int descCount = 1; // Has a receiver.
        for (int i = parsedSig.length - 2; i >= 0; i--) {
            descCount++;
            if (isType2(parsedSig[i])) {
                descCount++;
            }
            stack.pop(parsedSig[i]);
        }
        if (count != descCount) {
            throw new VerifyError("Inconsistent redundant argument count for INVOKEINTERFACE.");
        }

        Symbol<Type> methodHolder = getTypes().fromName(mrc.getHolderKlassName(pool));
        Operand methodHolderOp = kindToOperand(methodHolder);

        checkInit(stack.popRef(methodHolderOp));

        Operand returnOp = parsedSig[parsedSig.length - 1];
        if (!(returnOp == Void)) {
            stack.push(returnOp);
        }
    }

    private void verifyInvokeStatic(int BCI, Stack stack) {
        // Check CP validity
        MethodRefConstant mrc = getMethodRefConstant(BCI);

        // Checks versioning
        if (majorVersion <= 51 && mrc.tag() == INTERFACE_METHOD_REF) {
            throw new VerifyError("invokeStatic refers to an interface method with classfile version " + majorVersion);
        }
        Symbol<Name> calledMethodName = mrc.getName(pool);

        // Check guest is not invoking <clinit>
        if (isClassInit(calledMethodName)) {
            throw new ClassFormatError("Invocation of class initializer!");
        }

        // Only INVOKESPECIAL can call <init>
        if (isInstanceInit(calledMethodName)) {
            throw new VerifyError("Invocation of instance initializer with opcode other than INVOKESPECIAL");
        }

        Operand returnOp = popSignatureGetReturnOP(stack, mrc);

        if (!(returnOp == Void)) {
            stack.push(returnOp);
        }
    }

    private void verifyInvokeSpecial(int BCI, Stack stack, Locals locals) {
        // Check CP validity
        MethodRefConstant mrc = getMethodRefConstant(BCI);

        // Checks versioning
        if (majorVersion <= 51 && mrc.tag() == INTERFACE_METHOD_REF) {
            throw new VerifyError("invokeSpecial refers to an interface method with classfile version " + majorVersion);
        }
        Symbol<Name> calledMethodName = mrc.getName(pool);

        // Check guest is not invoking <clinit>
        if (isClassInit(calledMethodName)) {
            throw new ClassFormatError("Invocation of class initializer!");
        }

        Operand returnOp = popSignatureGetReturnOP(stack, mrc);

        Symbol<Type> methodHolder = getTypes().fromName(mrc.getHolderKlassName(pool));
        Operand methodHolderOp = kindToOperand(methodHolder);

        if (isInstanceInit(calledMethodName)) {
            if (returnOp != Void) {
                throw new VerifyError("<init> method with non-void return type.");
            }
            UninitReferenceOperand toInit = (UninitReferenceOperand) stack.popUninitRef(methodHolderOp);
            if (toInit.isUninitThis()) {
                if (methodName != Name.INIT) {
                    throw new VerifyError("Encountered UninitializedThis outside of Constructor: " + toInit);
                }
                calledConstructor = true;
            } else {
                if (code.opcode(toInit.newBCI) != NEW) {
                    throw new VerifyError("There is no NEW bytecode at BCI: " + toInit.newBCI);
                }
                // according to JCK's "vm/classfmt/ins/instr_03608m1" :
                //
                // Calling parent's initializer of uninitialized new object is
                // illegal, but serialization does just that.
                //
                // In particular, it generates a class whose method executes NEW
                // j.l.Number (an abstract class), then calls j.l.Object.<init> on
                // it.
                //
                // A workaround would be to check if the underlying class is
                // abstract/interface, but that would feel really silly...
                /**
                 * if (toInit.getType() != methodHolder) { throw new VerifyError(
                 * "Calling wrong initializer for a new object."); }
                 */
            }
            Operand stackOp = stack.initUninit(toInit);
            locals.initUninit(toInit, stackOp);

            checkProtectedMethod(stackOp, methodHolder, code.readCPI(BCI));
        } else {
            if (!checkMethodSpecialAccess(methodHolderOp)) {
                throw new VerifyError("invokespecial must specify a method in this class or a super class");
            }
            Operand stackOp = checkInit(stack.popRef(methodHolderOp));
            /**
             * 4.10.1.9.invokespecial:
             *
             * invokespecial, for other than an instance initialization method, must name a method
             * in the current class/interface or a superclass / superinterface.
             */
            if (!checkReceiverSpecialAccess(stackOp)) {
                throw new VerifyError("Invalid use of INVOKESPECIAL");
            }
        }
        if (!(returnOp == Void)) {
            stack.push(returnOp);
        }
    }

    private void verifyInvokeVirtual(int BCI, Stack stack) {
        // Check CP validity
        MethodRefConstant mrc = getMethodRefConstant(BCI);

        Symbol<Name> calledMethodName = mrc.getName(pool);

        // Check guest is not invoking <clinit>
        if (isClassInit(calledMethodName)) {
            throw new ClassFormatError("Invocation of class initializer!");
        }

        // Only INVOKESPECIAL can call <init>
        if (isInstanceInit(calledMethodName)) {
            throw new VerifyError("Invocation of instance initializer with opcode other than INVOKESPECIAL");
        }

        Operand returnOp = popSignatureGetReturnOP(stack, mrc);

        Symbol<Type> methodHolder = getTypes().fromName(mrc.getHolderKlassName(pool));
        Operand methodHolderOp = kindToOperand(methodHolder);
        Operand stackOp = checkInit(stack.popRef(methodHolderOp));

        // Perform protected method access checks
        checkProtectedMethod(stackOp, methodHolder, code.readCPI(BCI));

        if (!(returnOp == Void)) {
            stack.push(returnOp);
        }
    }

    /**
     * This is the delicate part for dealing with JSR/RET.
     * <p>
     * The main idea is that multiple JSR can lead to a single RET. It is therefore necessary that
     * the state of the subroutine is the merging from all JSR that lead to it. However, the
     * opposite is not true: We do not want to merge the subroutine state directly into the state of
     * the caller. The semantics of JSR say that execution should resume almost as if the subroutine
     * did not happen.
     * <p>
     * In practice, that means that variables that were untouched by the subroutine should be used
     * as-is when returning.
     * <p>
     * Thus, we need to keep track of the variables a subroutine actually modifies, which
     * corresponds to the subRoutineModifications field in the locals. It is similar to a bit array.
     * If bit at index i is set, that means that the corresponding subroutine modified local
     * variable number i.
     * <p>
     * The problem is, what if a subroutine calls another one (In case of multiply nested finally
     * clauses). In order to take that into account, the data structure used is a stack of bit
     * arrays. Starting a subroutine pushes a new clean bit array on the stack. When returning, the
     * bit array is popped (call it b1) to obtain the wanted local variables, and once done, if
     * there is another bit array on the stack (call it b2), merge the two of them (ie: for each
     * raised bit in b1, raise the corresponding one in b2).
     * <p>
     * If the returns jumps over multiple JSRs, pop the stack accordingly. For example:
     * 
     * <pre>
     * 0: jsr 4
     * 3: return
     * 4: astore_0
     * 5: jsr 8
     * 8: astore_1
     * 9: ret 0
     * </pre>
     *
     * @param target BCI of the JSR instruction we will merge into
     * @param locals The state of the local variables at the time of the RET instruction
     * @return the local variables that will be merged into the state at target.
     */
    private Locals getSubroutineReturnLocals(int target, Locals locals) {
        SubroutineModificationStack subRoutineModifications = locals.subRoutineModifications;
        if (subRoutineModifications == null) {
            throw new VerifyError("RET outside of a subroutine");
        }
        boolean[] subroutineBitArray = subRoutineModifications.subRoutineModifications;
        SubroutineModificationStack nested = subRoutineModifications.next;

        Locals jsrLocals = stackFrames[target].extractLocals();
        Operand[] registers = new Operand[maxLocals];

        if (jsrLocals.subRoutineModifications.depth() >= locals.subRoutineModifications.depth()) {
            throw new VerifyError("RET increases subroutine depth.");
        }

        for (int i = 0; i < maxLocals; i++) {
            if (subroutineBitArray[i]) {
                registers[i] = locals.registers[i];
                if (nested != null) {
                    nested.subRoutineModifications[i] = true;
                }
            } else {
                registers[i] = jsrLocals.registers[i];
            }
        }
        Locals res = new Locals(registers);
        res.subRoutineModifications = nested;
        return res;
    }

    // Various access checks

    private boolean checkReceiverSpecialAccess(Operand stackOp) {
        return stackOp.compliesWith(thisOperand) || isMagicAccessor() || checkReceiverHostAccess(stackOp);
    }

    private boolean checkReceiverHostAccess(Operand stackOp) {
        if (thisKlass.getHostClass() != null) {
            return thisKlass.getHostClass().isAssignableFrom(stackOp.getKlass());
        }
        return false;
    }

    private boolean checkMethodSpecialAccess(Operand methodHolder) {
        return thisOperand.compliesWith(methodHolder) || isMagicAccessor() || checkHostAccess(methodHolder);
    }

    private boolean isMagicAccessor() {
        return getMeta().MagicAccessorImpl.isAssignableFrom(thisOperand.getKlass());
    }

    /**
     * Anonymous classes defined on the fly can call protected members of other classes that are not
     * in their hierarchy. Use their host class to check access.
     */
    private boolean checkHostAccess(Operand methodHolder) {
        if (thisKlass.getHostClass() != null) {
            return methodHolder.getKlass().isAssignableFrom(thisKlass.getHostClass());
        }
        return false;
    }

    // Helper methods

    private void checkProtectedField(Operand stackOp, Symbol<Type> fieldHolderType, int fieldCPI) {
        /**
         * 4.10.1.8.
         * 
         * If the name of a class is not the name of any superclass, it cannot be a superclass, and
         * so it can safely be ignored.
         */
        if (stackOp.getType() == thisKlass.getType()) {
            return;
        }
        /**
         * If the MemberClassName is the same as the name of a superclass, the class being resolved
         * may indeed be a superclass. In this case, if no superclass named MemberClassName in a
         * different run-time package has a protected member named MemberName with descriptor
         * MemberDescriptor, the protected check does not apply.
         */
        Klass superKlass = thisKlass.getSuperKlass();
        while (superKlass != null) {
            if (superKlass.getType() == fieldHolderType) {
                final Field field;
                try {
                    field = pool.resolvedFieldAt(thisKlass, fieldCPI);
                } catch (EspressoException e) {
                    if (getMeta().IllegalArgumentException.isAssignableFrom(e.getException().getKlass())) {
                        throw new VerifyError(EspressoException.getMessage(e.getException()));
                    }
                    throw e;
                }
                /**
                 * If there does exist a protected superclass member in a different run-time
                 * package, then load MemberClassName; if the member in question is not protected,
                 * the check does not apply. (Using a superclass member that is not protected is
                 * trivially correct.)
                 */
                if (!field.isProtected()) {
                    return;
                }
                if (!thisKlass.getRuntimePackage().equals(Types.getRuntimePackage(fieldHolderType))) {
                    if (!stackOp.compliesWith(thisOperand)) {
                        /**
                         * Otherwise, use of a member of an object of type Target requires that
                         * Target be assignable to the type of the current class.
                         */
                        throw new VerifyError("Illegal protected field access");
                    }
                }
            }
            superKlass = superKlass.getSuperKlass();
        }
    }

    private void checkProtectedMethod(Operand stackOp, Symbol<Type> methodHolderType, int fieldCPI) {
        /**
         * 4.10.1.8.
         *
         * If the name of a class is not the name of any superclass, it cannot be a superclass, and
         * so it can safely be ignored.
         */
        if (stackOp.getType() == thisKlass.getType()) {
            return;
        }
        /**
         * If the MemberClassName is the same as the name of a superclass, the class being resolved
         * may indeed be a superclass. In this case, if no superclass named MemberClassName in a
         * different run-time package has a protected member named MemberName with descriptor
         * MemberDescriptor, the protected check does not apply.
         */
        Klass superKlass = thisKlass.getSuperKlass();
        while (superKlass != null) {
            if (superKlass.getType() == methodHolderType) {
                final Method method;
                try {
                    method = pool.resolvedMethodAt(thisKlass, fieldCPI);
                } catch (EspressoException e) {
                    if (getMeta().IllegalArgumentException.isAssignableFrom(e.getException().getKlass())) {
                        throw new VerifyError(EspressoException.getMessage(e.getException()));
                    }
                    throw e;
                }
                /**
                 * If there does exist a protected superclass member in a different run-time
                 * package, then load MemberClassName; if the member in question is not protected,
                 * the check does not apply. (Using a superclass member that is not protected is
                 * trivially correct.)
                 */
                if (!method.isProtected()) {
                    return;
                }
                if (!thisKlass.getRuntimePackage().equals(Types.getRuntimePackage(methodHolderType))) {
                    if (stackOp.isArrayType() && methodHolderType == Type.Object && method.getName() == Name.clone) {
                        // Special case: Arrays pretend to implement Object.clone().
                        return;
                    }
                    if (!stackOp.compliesWith(thisOperand)) {
                        /**
                         * Otherwise, use of a member of an object of type Target requires that
                         * Target be assignable to the type of the current class.
                         */
                        throw new VerifyError("Illegal protected field access");
                    }
                }
                return;
            }
            superKlass = superKlass.getSuperKlass();
        }
    }

    // various helper methods

    private void doReturn(Stack stack, Operand toReturn) {
        Operand op = stack.pop(toReturn);
        if (!op.compliesWith(returnOperand)) {
            throw new VerifyError("Invalid return: " + op + ", expected: " + returnOperand);
        }
    }

    static boolean isType2(Operand k) {
        return k == Long || k == Double;
    }

    /**
     * Checks that a given operand is initialized when accessing fields/methods.
     */
    private Operand checkInitAccess(Operand op, Operand holder) {
        if (op.isUninit()) {
            if (isInstanceInit(methodName) && holder.getType() == thisKlass.getType()) {
                return op;
            }
            throw new VerifyError("Accessing field or calling method of an uninitialized reference.");
        }
        return op;
    }

    private static Operand checkInit(Operand op) {
        if (op.isUninit()) {
            throw new VerifyError("Accessing field or calling method of an uninitialized reference.");
        }
        return op;
    }

    private static Operand fromJVMType(byte jvmType) {
        // @formatter:off
        // Checkstyle: stop
        switch (jvmType) {
            case 4  : return new ArrayOperand(Byte);
            case 5  : return new ArrayOperand(Char);
            case 6  : return new ArrayOperand(Float);
            case 7  : return new ArrayOperand(Double);
            case 8  : return new ArrayOperand(Byte);
            case 9  : return new ArrayOperand(Short);
            case 10 : return new ArrayOperand(Int);
            case 11 : return new ArrayOperand(Long);
            default:
                throw EspressoError.shouldNotReachHere();
        }
        // Checkstyle: resume
        // @formatter:on
    }

    Operand[] getOperandSig(Symbol<Type>[] toParse) {
        Operand[] operandSig = new Operand[toParse.length];
        for (int i = 0; i < operandSig.length; i++) {
            Symbol<Type> type = toParse[i];
            operandSig[i] = kindToOperand(type);
        }
        return operandSig;
    }

    private Operand[] getOperandSig(Symbol<Signature> toParse) {
        return getOperandSig(getSignatures().parsed(toParse));
    }

    /**
     * Generates an operand from a type.
     */
    private Operand kindToOperand(Symbol<Type> type) {
        // @formatter:off
        // Checkstyle: stop
        switch (Types.getJavaKind(type)) {
            case Boolean:return Byte;
            case Byte   :return Byte;
            case Short  :return Short;
            case Char   :return Char;
            case Int    :return Int;
            case Float  :return Float;
            case Long   :return Long;
            case Double :return Double;
            case Void   :return Void;
            case Object :return spawnFromType(type);
            default:
                throw EspressoError.shouldNotReachHere();
        }
        // Checkstyle: resume
        // @formatter:on
    }

    private Operand spawnFromType(Symbol<Type> type) {
        if (Types.isArray(type)) {
            return new ArrayOperand(kindToOperand(getTypes().getElementalType(type)), Types.getArrayDimensions(type));
        } else {
            return new ReferenceOperand(type, thisKlass);
        }
    }

    private static void xaload(Stack stack, PrimitiveOperand kind) {
        stack.popInt();
        Operand op = stack.popArray();
        if (op != Null && op.getComponent() != kind) {
            throw new VerifyError("Loading " + kind + " from " + op + " array.");
        }
        stack.push(kind);
    }

    private static void xastore(Stack stack, PrimitiveOperand kind) {
        stack.pop(kind);
        stack.popInt();
        Operand array = stack.popArray();
        if (array != Null && array.getComponent() != kind) {
            throw new VerifyError("got array of type: " + array + ", while storing a " + kind);
        }
    }

    private static boolean wideOpcodes(int op) {
        return (op >= ILOAD && op <= ALOAD) || (op >= ISTORE && op <= ASTORE) || (op == RET) || (op == IINC);
    }

    /**
     * Computes the merging of the current stack/local status with the stack frame store in the
     * table.
     * 
     * @return if merge succeeds, returns the given stackFrame, else returns a new StackFrame that
     *         represents the merging.
     */
    public StackFrame mergeFrames(Stack stack, Locals locals, StackFrame stackMap) {
        if (stackMap == null) {
            if (useStackMaps) {
                throw new VerifyError("No stack frame on jump target");
            }
            return spawnStackFrame(stack, locals);
        }
        // Merge stacks
        Operand[] mergedStack = null;
        int mergeIndex = stack.mergeInto(stackMap);
        if (mergeIndex != -1) {
            if (useStackMaps) {
                throw new VerifyError("Wrong stack map frames in class file.");
            }
            mergedStack = new Operand[stackMap.stack.length];
            System.arraycopy(stackMap.stack, 0, mergedStack, 0, mergeIndex);
            for (int i = mergeIndex; i < mergedStack.length; i++) {
                Operand stackOp = stack.stack[i];
                Operand frameOp = stackMap.stack[i];
                if (!stackOp.compliesWithInMerge(frameOp)) {
                    Operand result = stackOp.mergeWith(frameOp);
                    if (result == null) {
                        throw new VerifyError("Cannot merge " + stackOp + " with " + frameOp);
                    }
                    mergedStack[i] = result;
                } else {
                    mergedStack[i] = frameOp;
                }
            }
        }
        // Merge locals
        Operand[] mergedLocals = null;
        mergeIndex = locals.mergeInto(stackMap);
        if (mergeIndex != -1) {
            if (useStackMaps) {
                throw new VerifyError("Wrong local map frames in class file: " + thisKlass + '.' + methodName);
            }

            mergedLocals = new Operand[maxLocals];
            Operand[] frameLocals = stackMap.locals;
            System.arraycopy(frameLocals, 0, mergedLocals, 0, mergeIndex);
            for (int i = mergeIndex; i < mergedLocals.length; i++) {
                Operand localsOp = locals.registers[i];
                Operand frameOp = frameLocals[i];
                if (!localsOp.compliesWithInMerge(frameOp)) {
                    Operand result = localsOp.mergeWith(frameOp);
                    if (result == null) {
                        // We can ALWAYS merge locals. just put Invalid if failure
                        mergedLocals[i] = Invalid;
                    } else {
                        mergedLocals[i] = result;
                    }
                } else {
                    mergedLocals[i] = frameOp;
                }
            }
        }
        // Merge subroutines
        stackMap.mergeSubroutines(locals.subRoutineModifications);
        if (mergedStack == null && mergedLocals == null) {
            // Merge success
            return stackMap;
        }
        // Merge failed
        if (mergedStack == null) {
            return new StackFrame(stack, mergedLocals, stackMap.subroutineModificationStack);
        }
        return new StackFrame(mergedStack, stack.size, stack.top, mergedLocals == null ? locals.registers : mergedLocals, stackMap.subroutineModificationStack);
    }

    private static StackFrame spawnStackFrame(Stack stack, Locals locals) {
        return new StackFrame(stack, locals);
    }
}<|MERGE_RESOLUTION|>--- conflicted
+++ resolved
@@ -1530,50 +1530,9 @@
                 case IFNONNULL: stack.popRef(); branch(code.readBranchDest(BCI), stack, locals); break;
                 
                 case JSR: // fall through
-<<<<<<< HEAD
-                case JSR_W: {
-                    if (majorVersion >= 51) {
-                        throw new VerifyError("JSR/RET bytecode in version >= 51");
-                    }
-                    if (stackFrames[BCI] == null) {
-                        stackFrames[BCI] = spawnStackFrame(stack, locals);
-                    }
-                    // Push bit vector
-                    int targetBCI = code.readBranchDest(BCI);
-                    stack.push(new ReturnAddressOperand(BCI, targetBCI));
-                    locals.subRoutineModifications = new SubroutineModificationStack(locals.subRoutineModifications, new boolean[maxLocals], BCI);
-                    branch(targetBCI, stack, locals);
-                    BCIstates[BCI] = setStatus(BCIstates[BCI], DONE);
-                    return BCI;
-                }
-                case RET: {
-                    if (majorVersion >= 51) {
-                        throw new VerifyError("JSR/RET bytecode in version >= 51");
-                    }
-                    int pos = 0;
-                    ReturnAddressOperand ra = locals.loadReturnAddress(code.readLocalIndex(BCI));
-                    ReturnAddressOperand prev = null;
-                    while (pos < ra.targetBCIs.size()) {
-                        prev = ra;
-                        int target = ra.targetBCIs.get(pos++);
-                        checkAndSetReturnedTo(target, BCI);
-                        Locals toMerge = getSubroutineReturnLocals(target, locals);
-                        branch(code.nextBCI(target), stack, toMerge);
-
-                        // Sanity check: branching did not overwrite the return address being
-                        // verified
-                        ra = locals.loadReturnAddress(code.readLocalIndex(BCI));
-                        if (ra != prev) {
-                            pos = 0;
-                        }
-                    }
-                    return BCI;
-                }
-=======
                 case JSR_W: verifyJSR(BCI, stack, locals); return BCI;
                     
                 case RET: verifyRET(BCI, stack, locals); return BCI;
->>>>>>> 751aa63a
 
                 case TABLESWITCH:  return verifyTableSwitch(BCI, stack, locals);
                 case LOOKUPSWITCH: return verifyLookupSwitch(BCI, stack, locals);
@@ -1605,33 +1564,7 @@
                 case GETFIELD: verifyGetField(BCI, stack, curOpcode); break;
 
                 case PUTSTATIC:
-<<<<<<< HEAD
-                case PUTFIELD: {
-                    PoolConstant pc = pool.at(code.readCPI(BCI));
-                    if (pc.tag() != ConstantPool.Tag.FIELD_REF) {
-                        throw new VerifyError();
-                    }
-                    pc.checkValidity(pool);
-                    FieldRefConstant frc = (FieldRefConstant) pc;
-                    Symbol<Type> fieldDesc = frc.getType(pool);
-                    Operand toPut = stack.pop(kindToOperand(fieldDesc));
-                    checkInit(toPut);
-                    if (curOpcode == PUTFIELD) {
-                        Symbol<Type> fieldHolderType = getTypes().fromName(frc.getHolderKlassName(pool));
-                        Operand fieldHolder = kindToOperand(fieldHolderType);
-                        Operand receiver = checkInitAccess(stack.popRef(fieldHolder), fieldHolder);
-                        if (receiver.isArrayType()) {
-                            throw new VerifyError("Trying to access field of an array type: " + receiver);
-                        }
-                        if (!receiver.isUninitThis()) {
-                            checkProtectedField(receiver, fieldHolderType, code.readCPI(BCI));
-                        }
-                    }
-                    break;
-                }
-=======
                 case PUTFIELD: verifyPutField(BCI, stack, curOpcode); break;
->>>>>>> 751aa63a
 
                 case INVOKEVIRTUAL:   verifyInvokeVirtual(BCI, stack);         break;
                 case INVOKESPECIAL:   verifyInvokeSpecial(BCI, stack, locals); break;
@@ -1863,7 +1796,7 @@
             if (receiver.isArrayType()) {
                 throw new VerifyError("Trying to access field of an array type: " + receiver);
             }
-            if (methodName != Name.INIT) {
+            if (!receiver.isUninitThis()) {
                 checkProtectedField(receiver, fieldHolderType, code.readCPI(BCI));
             }
         }
@@ -1954,10 +1887,10 @@
         if (stackFrames[BCI] == null) {
             stackFrames[BCI] = spawnStackFrame(stack, locals);
         }
-        stack.push(new ReturnAddressOperand(BCI));
         // Push bit vector
         int targetBCI = code.readBranchDest(BCI);
-        locals.subRoutineModifications = new SubroutineModificationStack(locals.subRoutineModifications, new boolean[maxLocals], targetBCI);
+        stack.push(new ReturnAddressOperand(BCI, targetBCI));
+        locals.subRoutineModifications = new SubroutineModificationStack(locals.subRoutineModifications, new boolean[maxLocals], BCI);
         branch(targetBCI, stack, locals);
         BCIstates[BCI] = setStatus(BCIstates[BCI], DONE);
     }
@@ -2148,10 +2081,9 @@
                 //
                 // A workaround would be to check if the underlying class is
                 // abstract/interface, but that would feel really silly...
-                /**
-                 * if (toInit.getType() != methodHolder) { throw new VerifyError(
-                 * "Calling wrong initializer for a new object."); }
-                 */
+                if (toInit.getType() != methodHolder) {
+                    throw new VerifyError("Calling wrong initializer for a new object.");
+                }
             }
             Operand stackOp = stack.initUninit(toInit);
             locals.initUninit(toInit, stackOp);
@@ -2257,8 +2189,25 @@
         Locals jsrLocals = stackFrames[target].extractLocals();
         Operand[] registers = new Operand[maxLocals];
 
-        if (jsrLocals.subRoutineModifications.depth() >= locals.subRoutineModifications.depth()) {
+        boolean nestedRet = jsrLocals.subRoutineModifications != null;
+
+        int depthRoutine = locals.subRoutineModifications.depth();
+        int depthRet = nestedRet ? jsrLocals.subRoutineModifications.depth() : 0;
+
+        if (depthRet >= depthRoutine) {
             throw new VerifyError("RET increases subroutine depth.");
+        }
+
+        while (depthRoutine - depthRet > 1) {
+            for (int i = 0; i < subroutineBitArray.length; i++) {
+                if (subroutineBitArray[i]) {
+                    nested.subRoutineModifications[i] = true;
+                } else if (nested.subRoutineModifications[i]) {
+                    subroutineBitArray[i] = true;
+                }
+            }
+            nested = nested.next;
+            depthRoutine--;
         }
 
         for (int i = 0; i < maxLocals; i++) {
@@ -2271,6 +2220,7 @@
                 registers[i] = jsrLocals.registers[i];
             }
         }
+
         Locals res = new Locals(registers);
         res.subRoutineModifications = nested;
         return res;

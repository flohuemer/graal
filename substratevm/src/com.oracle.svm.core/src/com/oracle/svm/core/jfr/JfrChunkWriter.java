--- conflicted
+++ resolved
@@ -145,16 +145,12 @@
 
     @Uninterruptible(reason = "Prevent safepoints as those could change the top pointer.")
     public boolean write(JfrBuffer buffer) {
-<<<<<<< HEAD
         return write(buffer, true);
     }
 
     @Uninterruptible(reason = "Prevent safepoints as those could change the top pointer.")
     public boolean write(JfrBuffer buffer, boolean increaseTop) {
-        assert JfrBufferAccess.isAcquired(buffer) || VMOperation.isInProgressAtSafepoint() || buffer.getBufferType() == JfrBufferType.C_HEAP;
-=======
         assert JfrBufferAccess.isLocked(buffer) || VMOperation.isInProgressAtSafepoint() || buffer.getBufferType() == JfrBufferType.C_HEAP;
->>>>>>> 763459a0
         UnsignedWord unflushedSize = JfrBufferAccess.getUnflushedSize(buffer);
         if (unflushedSize.equal(0)) {
             return false;
@@ -540,29 +536,8 @@
              * *not* reinitialize the thread-local buffers as the individual threads will handle
              * space reclamation on their own time.
              */
-<<<<<<< HEAD
+
             flushStorage(true);
-=======
-            for (IsolateThread thread = VMThreads.firstThread(); thread.isNonNull(); thread = VMThreads.nextThread(thread)) {
-                JfrBuffer buffer = JfrThreadLocal.getJavaBuffer(thread);
-                if (buffer.isNonNull()) {
-                    write(buffer);
-                    JfrThreadLocal.notifyEventWriter(thread);
-                }
-                buffer = JfrThreadLocal.getNativeBuffer(thread);
-                if (buffer.isNonNull()) {
-                    write(buffer);
-                }
-            }
-
-            JfrBuffers buffers = globalMemory.getBuffers();
-            for (int i = 0; i < globalMemory.getBufferCount(); i++) {
-                JfrBuffer buffer = buffers.addressOf(i).read();
-                assert !JfrBufferAccess.isLocked(buffer);
-                write(buffer);
-                JfrBufferAccess.reinitialize(buffer);
-            }
->>>>>>> 763459a0
 
             JfrTraceIdEpoch.getInstance().changeEpoch();
 
@@ -607,7 +582,7 @@
         JfrBuffers buffers = globalMemory.getBuffers();
         for (int i = 0; i < globalMemory.getBufferCount(); i++) {
             JfrBuffer buffer = buffers.addressOf(i).read();
-            if (!JfrBufferAccess.acquire(buffer)) { // one attempt
+            if (!JfrBufferAccess.tryLock(buffer)) { // one attempt
                 continue;
             }
             write(buffer);

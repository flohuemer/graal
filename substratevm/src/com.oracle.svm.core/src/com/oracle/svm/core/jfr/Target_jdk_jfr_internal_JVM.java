--- conflicted
+++ resolved
@@ -73,12 +73,6 @@
     private static void registerNatives() {
     }
 
-    @Substitute
-    @TargetElement(onlyWith = JDK17OrLater.class) //
-    public void markChunkFinal() {
-        // Temporarily do nothing. This is used for JFR streaming.
-    }
-
     /** See {@link JVM#beginRecording}. */
     @Substitute
     public void beginRecording() {
@@ -440,13 +434,8 @@
 
     @Substitute
     @TargetElement(onlyWith = JDK17OrLater.class) //
-<<<<<<< HEAD
     public void flush() {
         SubstrateJVM.get().flush();
-=======
-    public void exclude(Thread thread) {
-        // Temporarily do nothing. This is used for JFR streaming.
->>>>>>> 74db4491
     }
 
     @Substitute
@@ -457,15 +446,12 @@
 
     @Substitute
     @TargetElement(onlyWith = JDK17OrLater.class) //
-<<<<<<< HEAD
     public void exclude(Thread thread) {
         SubstrateJVM.get().exclude(thread);
     }
 
     @Substitute
     @TargetElement(onlyWith = JDK17OrLater.class) //
-=======
->>>>>>> 74db4491
     public boolean isExcluded(Thread thread) {
         return SubstrateJVM.get().isExcluded(thread);
     }
@@ -517,15 +503,13 @@
     }
 
     @Substitute
-<<<<<<< HEAD
     @TargetElement(onlyWith = JDK17OrLater.class) //
     public void markChunkFinal() {
         SubstrateJVM.get().markChunkFinal();
-=======
+    }
     @TargetElement(onlyWith = JDK20OrLater.class) //
     public long hostTotalMemory() {
         /* Not implemented at the moment. */
         return 0;
->>>>>>> 74db4491
     }
 }
--- conflicted
+++ resolved
@@ -130,8 +130,6 @@
         });
     }
 
-<<<<<<< HEAD
-=======
     @CEntryPoint(name = "poly_engine_close", documentation = {
                     "Closes this engine and frees up allocated native resources. If there are still open context",
                     "instances that were created using this engine and they are currently not being executed then",
@@ -151,7 +149,6 @@
         });
     }
 
->>>>>>> 1f2fbfb0
     @CEntryPoint(name = "poly_engine_get_languages", documentation = {
                     "Returns an array of size returned by {@link poly_engine_get_languages_size} where each element is a <code>poly_language<code> handle.",
                     "",
@@ -187,7 +184,6 @@
                     " @param result the created context.",
                     " @return poly_ok if all works, poly_generic_error if there is a failure.",
                     " @since 1.0",
-<<<<<<< HEAD
     })
     public static PolyglotStatus poly_create_context_builder(PolyglotIsolateThread thread, @CConst CCharPointerPointer permitted_languages, UnsignedWord length, PolyglotContextBuilderPointer result) {
         return withHandledErrors(() -> {
@@ -210,30 +206,6 @@
     })
     public static PolyglotStatus poly_context_builder_engine(PolyglotIsolateThread thread, PolyglotContextBuilder context_builder, PolyglotEngine engine) {
         return withHandledErrors(() -> {
-=======
-    })
-    public static PolyglotStatus poly_create_context_builder(PolyglotIsolateThread thread, @CConst CCharPointerPointer permitted_languages, UnsignedWord length, PolyglotContextBuilderPointer result) {
-        return withHandledErrors(() -> {
-            List<String> jPermittedLangs = new ArrayList<>();
-            for (int i = 0; length.aboveThan(i); i++) {
-                jPermittedLangs.add(CTypeConversion.toJavaString(permitted_languages.read(i)));
-            }
-            Context.Builder c = Context.newBuilder(jPermittedLangs.toArray(new String[jPermittedLangs.size()]));
-            result.write(createHandle(c));
-        });
-    }
-
-    @CEntryPoint(name = "poly_context_builder_engine", documentation = {
-                    "Sets an engine for the context builder.",
-                    "",
-                    " @param context_builder that is assigned an engine.",
-                    " @param engine to assign to this builder.",
-                    " @return poly_ok if all works, poly_generic_error if there is a failure.",
-                    " @since 1.0",
-    })
-    public static PolyglotStatus poly_context_builder_engine(PolyglotIsolateThread thread, PolyglotContextBuilder context_builder, PolyglotEngine engine) {
-        return withHandledErrors(() -> {
->>>>>>> 1f2fbfb0
             Context.Builder contextBuilder = fetchHandle(context_builder);
             Engine jEngine = fetchHandle(engine);
             contextBuilder.engine(jEngine);
@@ -361,8 +333,6 @@
         });
     }
 
-<<<<<<< HEAD
-=======
     @CEntryPoint(name = "poly_context_close", documentation = {
                     "Closes this context and frees up potentially allocated native resources. A ",
                     "context cannot free all native resources allocated automatically. For this reason",
@@ -389,7 +359,6 @@
         });
     }
 
->>>>>>> 1f2fbfb0
     @CEntryPoint(name = "poly_context_eval", documentation = {
                     "Evaluate a source of guest languages inside a context.",
                     "",
@@ -425,7 +394,6 @@
                     " @since 1.0",
     })
     public static PolyglotStatus poly_context_get_engine(PolyglotIsolateThread thread, PolyglotContext context, PolyglotValuePointer result) {
-<<<<<<< HEAD
         return withHandledErrors(() -> {
             Context jContext = fetchHandle(context);
             result.write(createHandle(jContext.getEngine()));
@@ -451,33 +419,6 @@
     public static PolyglotStatus poly_context_get_bindings(PolyglotIsolateThread thread, PolyglotContext context, @CConst CCharPointer language_id, PolyglotValuePointer result) {
         return withHandledErrors(() -> {
             Context jContext = fetchHandle(context);
-=======
-        return withHandledErrors(() -> {
-            Context jContext = fetchHandle(context);
-            result.write(createHandle(jContext.getEngine()));
-        });
-    }
-
-    @CEntryPoint(name = "poly_context_get_bindings", documentation = {
-                    "Returns a value that represents the top-most bindings of a language. The top-most bindings of",
-                    "the language are a value whose members correspond to each symbol in the top scope.",
-                    "",
-                    "Languages may allow modifications of members of the returned bindings object at the",
-                    "language's discretion. If the language was not yet initialized it",
-                    "will be initialized when the bindings are requested.",
-                    "",
-                    " @param context for which we extract the bindings.",
-                    " @param language_id the language identifier.",
-                    " @param result a value whose members correspond to the symbols in the top scope of the `language_id`.",
-                    " @return poly_generic_failure if the language does not exist, if context is already closed, ",
-                    "        in case the lazy initialization failed due to a guest language error.",
-                    " @see org::graalvm::polyglot::Context::getBindings",
-                    " @since 1.0",
-    })
-    public static PolyglotStatus poly_context_get_bindings(PolyglotIsolateThread thread, PolyglotContext context, @CConst CCharPointer language_id, PolyglotValuePointer result) {
-        return withHandledErrors(() -> {
-            Context jContext = fetchHandle(context);
->>>>>>> 1f2fbfb0
             String jLanguage = CTypeConversion.toJavaString(language_id);
             Value languageBindings = jContext.getBindings(jLanguage);
             result.write(createHandle(languageBindings));
@@ -956,7 +897,6 @@
                     " @since 1.0"
     })
     public static PolyglotStatus poly_value_is_null(PolyglotIsolateThread thread, PolyglotValue value, CBoolPointer result) {
-<<<<<<< HEAD
         return withHandledErrors(() -> {
             Value jValue = fetchHandle(value);
             result.write(CTypeConversion.toCBoolean(jValue.isNull()));
@@ -989,40 +929,6 @@
     public static PolyglotStatus poly_value_is_string(PolyglotIsolateThread thread, PolyglotValue value, CBoolPointer result) {
         return withHandledErrors(() -> {
             Value jValue = fetchHandle(value);
-=======
-        return withHandledErrors(() -> {
-            Value jValue = fetchHandle(value);
-            result.write(CTypeConversion.toCBoolean(jValue.isNull()));
-        });
-    }
-
-    @CEntryPoint(name = "poly_value_is_boolean", documentation = {
-                    "Returns `true` if this value represents a boolean value.",
-                    "",
-                    " @return poly_ok if all works, poly_generic_failure if value is null, if a guest language error occurred during execution, ",
-                    "        if the underlying context was closed, if value could not be converted. ",
-                    " @see org::graalvm::polyglot::Value::isBoolean",
-                    " @since 1.0",
-    })
-    public static PolyglotStatus poly_value_is_boolean(PolyglotIsolateThread thread, PolyglotValue value, CBoolPointer result) {
-        return withHandledErrors(() -> {
-            Value jValue = fetchHandle(value);
-            result.write(CTypeConversion.toCBoolean(jValue.isBoolean()));
-        });
-    }
-
-    @CEntryPoint(name = "poly_value_is_string", documentation = {
-                    "Returns `true` if this value represents a string.",
-                    "",
-                    " @return poly_ok if all works, poly_generic_failure if the underlying context was closed, if guest language error occurred ",
-                    "        during execution.",
-                    " @see org::graalvm::polyglot::Value::isString",
-                    " @since 1.0"
-    })
-    public static PolyglotStatus poly_value_is_string(PolyglotIsolateThread thread, PolyglotValue value, CBoolPointer result) {
-        return withHandledErrors(() -> {
-            Value jValue = fetchHandle(value);
->>>>>>> 1f2fbfb0
             result.write(CTypeConversion.toCBoolean(jValue.isString()));
         });
     }

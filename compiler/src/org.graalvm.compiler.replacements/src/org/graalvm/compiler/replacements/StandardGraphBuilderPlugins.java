--- conflicted
+++ resolved
@@ -530,15 +530,11 @@
         registerUnsafeAtomicsPlugins(jdkInternalMiscUnsafe, false, explicitUnsafeNullChecks, "compareAndExchange", new String[]{"Acquire", "Release"}, supportedJavaKinds);
 
         supportedJavaKinds = new JavaKind[]{JavaKind.Boolean, JavaKind.Byte, JavaKind.Char, JavaKind.Short, JavaKind.Int, JavaKind.Long, JavaKind.Float, JavaKind.Double, JavaKind.Object};
-<<<<<<< HEAD
-        registerUnsafeAtomicsPlugins(r, false, explicitUnsafeNullChecks, "compareAndSet", new String[]{""}, supportedJavaKinds);
-        registerUnsafeAtomicsPlugins(r, false, explicitUnsafeNullChecks, "compareAndExchange", new String[]{""}, supportedJavaKinds);
-
-        r.register(new AllocateUninitializedArrayPlugin("allocateUninitializedArray0", false));
-=======
+
         registerUnsafeAtomicsPlugins(jdkInternalMiscUnsafe, false, explicitUnsafeNullChecks, "compareAndSet", new String[]{""}, supportedJavaKinds);
         registerUnsafeAtomicsPlugins(jdkInternalMiscUnsafe, false, explicitUnsafeNullChecks, "compareAndExchange", new String[]{""}, supportedJavaKinds);
->>>>>>> 846ae7e8
+
+        jdkInternalMiscUnsafe.register(new AllocateUninitializedArrayPlugin("allocateUninitializedArray0", false));
     }
 
     private static void registerUnsafeAtomicsPlugins(Registration r, boolean isSunMiscUnsafe, boolean explicitUnsafeNullChecks, String casPrefix, String[] memoryOrders,

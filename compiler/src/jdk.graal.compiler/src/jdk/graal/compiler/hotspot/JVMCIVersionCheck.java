/*
 * Copyright (c) 2016, 2023, Oracle and/or its affiliates. All rights reserved.
 * DO NOT ALTER OR REMOVE COPYRIGHT NOTICES OR THIS FILE HEADER.
 *
 * This code is free software; you can redistribute it and/or modify it
 * under the terms of the GNU General Public License version 2 only, as
 * published by the Free Software Foundation.  Oracle designates this
 * particular file as subject to the "Classpath" exception as provided
 * by Oracle in the LICENSE file that accompanied this code.
 *
 * This code is distributed in the hope that it will be useful, but WITHOUT
 * ANY WARRANTY; without even the implied warranty of MERCHANTABILITY or
 * FITNESS FOR A PARTICULAR PURPOSE.  See the GNU General Public License
 * version 2 for more details (a copy is included in the LICENSE file that
 * accompanied this code).
 *
 * You should have received a copy of the GNU General Public License version
 * 2 along with this work; if not, write to the Free Software Foundation,
 * Inc., 51 Franklin St, Fifth Floor, Boston, MA 02110-1301 USA.
 *
 * Please contact Oracle, 500 Oracle Parkway, Redwood Shores, CA 94065 USA
 * or visit www.oracle.com if you need additional information or have any
 * questions.
 */
package jdk.graal.compiler.hotspot;

import java.util.Formatter;
import java.util.HashMap;
import java.util.Map;
import java.util.Objects;
import java.util.Properties;
import java.util.regex.Matcher;
import java.util.regex.Pattern;
import java.util.stream.Collectors;

/**
 * Mechanism for checking that the current Java runtime environment supports the minimum JVMCI API
 * required by Graal. The {@code JVMCI_VERSION_CHECK} environment variable can be used to ignore a
 * failed check ({@code JVMCI_VERSION_CHECK=ignore}) or print a warning (
 * {@code JVMCI_VERSION_CHECK=warn}) and continue. Otherwise, a failed check results in an
 * {@link InternalError} being raised or, if called from {@link #main(String[])}, the VM exiting
 * with a result code of {@code -1}
 *
 * This class only depends on the JDK so that it can be used without building Graal.
 */
public final class JVMCIVersionCheck {

    public static final String DEFAULT_VENDOR_ENTRY = "*";

    /**
     * Minimum JVMCI version supported by Graal. This maps from {@code java.specification.version}
     * to {@code java.vm.vendor} to {@link Version}. {@link #DEFAULT_VENDOR_ENTRY} can be used as a
     * default/fallback entry.
     */
    private static final Map<String, Map<String, Version>> JVMCI_MIN_VERSIONS = Map.of(
                    "21", Map.of(DEFAULT_VENDOR_ENTRY, new Version(23, 1, 33)),
                    "23", Map.of(
                                    "Oracle Corporation", new Version("23+18", 1),
                                    DEFAULT_VENDOR_ENTRY, new Version("23+18", 1)));
    private static final int NA = 0;
    /**
     * Minimum Java release supported by Graal.
     */
    private static final int JAVA_MIN_RELEASE = 21;

    /**
     * Convenience factory for the current version scheme that only uses the JDK version and the
     * JVMCI build number.
     */
    public static Version createLabsJDKVersion(String jdkVersionString, int jvmciBuild) {
        return new Version(jdkVersionString, jvmciBuild);
    }

    /**
     * Convenience factory for the current version scheme that only uses the JDK version
     * <em>without</em> a JVMCI build number. This is used when running on a plain OpenJDK, not a
     * custom LabsJDK build.
     */
    public static Version createOpenJDKVersion(String jdkVersionString) {
        return new Version(jdkVersionString);
    }

    /**
     * Legacy factory for versions without JDK version. This force sets {@link Version#jdkVersion}
     * to {@code 21}. While this is not entirely correct, it works for our purposes.
     */
    public static Version createLegacyVersion(int jvmciMajor, int jvmciMinor, int jvmciBuild) {
        return new Version(jvmciMajor, jvmciMinor, jvmciBuild);
    }

    public static final class Version {
        private final Runtime.Version jdkVersion;
        private final int jvmciMajor;
        private final int jvmciMinor;
        private final int jvmciBuild;
        private final boolean legacy;
        private final boolean isOpenJDK;

        static Version parse(String vmVersion) {
            Matcher m = Pattern.compile("(.+)-jvmci(-(\\d+)\\.(\\d+))?-b(\\d+).*").matcher(vmVersion);
            if (m.matches()) {
                try {
                    if (m.group(3) == null) {
                        assert m.group(4) == null : "if jvmciMajor is null jvmciMinor must also be null";
                        String jdkVersion = m.group(1);
                        int jvmciBuild = Integer.parseInt(m.group(5));
                        return createLabsJDKVersion(jdkVersion, jvmciBuild);
                    } else {
                        int jvmciMajor = Integer.parseInt(m.group(3));
                        int jvmciMinor = Integer.parseInt(m.group(4));
                        int jvmciBuild = Integer.parseInt(m.group(5));
                        return createLegacyVersion(jvmciMajor, jvmciMinor, jvmciBuild);
                    }

                } catch (NumberFormatException e) {
                    // cannot parse JVMCI version numbers -> be on the safe side and ignore
                }
            } else {
                try {
                    var rv = Runtime.Version.parse(vmVersion);
                    if (rv.pre().isEmpty() || "ea".equals(rv.pre().get())) {
                        // release or early access build
                        return createOpenJDKVersion(stripVersion(rv));
                    }
                } catch (IllegalArgumentException e) {
                    // unexpected version string -> be on the safe side and ignore
                }
            }
            return null;
        }

        /**
         * Returns a {@linkplain java.lang.Runtime.Version version string} without
         * {@link java.lang.Runtime.Version#pre()} and {@link java.lang.Runtime.Version#optional()}.
         */
        private static String stripVersion(Runtime.Version rv) {
            var sb = new StringBuilder(rv.version().stream().map(Object::toString).collect(Collectors.joining(".")));
            if (rv.build().isPresent()) {
                sb.append("+").append(rv.build().get());
            }
            return sb.toString();
        }

        private Version(String jdkVersionString, int jvmciBuild) {
            this(jdkVersionString, NA, NA, jvmciBuild, false, false);
        }

        private Version(String jdkVersionString) {
            this(jdkVersionString, NA, NA, NA, false, true);
        }

        private Version(int jvmciMajor, int jvmciMinor, int jvmciBuild) {
            this("21", jvmciMajor, jvmciMinor, jvmciBuild, true, false);
        }

        private Version(String jdkVersionString, int jvmciMajor, int jvmciMinor, int jvmciBuild, boolean legacy, boolean isOpenJDK) {
            this(Runtime.Version.parse(jdkVersionString), jvmciMajor, jvmciMinor, jvmciBuild, legacy, isOpenJDK);
        }

        private Version(Runtime.Version jdkVersion, int jvmciMajor, int jvmciMinor, int jvmciBuild, boolean legacy, boolean isOpenJDK) {
            this.jdkVersion = jdkVersion;
            this.jvmciMajor = jvmciMajor;
            this.jvmciMinor = jvmciMinor;
            this.jvmciBuild = jvmciBuild;
            this.legacy = legacy;
            this.isOpenJDK = isOpenJDK;
        }

        boolean isGreaterThan(Version other) {
            if (!isLessThan(other)) {
                return !equals(other);
            }
            return false;
        }

        public boolean isLessThan(Version other) {
            if (this.legacy && !other.legacy) {
                return true;
            }
            if (this.legacy == other.legacy) {
                int compareTo = this.legacy ? 0 : this.jdkVersion.compareToIgnoreOptional(other.jdkVersion);
                if (compareTo < 0) {
                    return true;
                }
                if (compareTo == 0) {
                    if (this.isOpenJDK != other.isOpenJDK) {
                        // comparing OpenJDK version with LabsJDK version.
                        return false;
                    }
                    if (this.jvmciMajor < other.jvmciMajor) {
                        return true;
                    }
                    if (this.jvmciMajor == other.jvmciMajor) {
                        if (this.jvmciMinor < other.jvmciMinor) {
                            return true;
                        }
                        if (this.jvmciMinor == other.jvmciMinor && this.jvmciBuild < other.jvmciBuild) {
                            return true;
                        }
                    }
                }
            }
            return false;
        }

        @Override
        public boolean equals(Object obj) {
            if (obj instanceof Version that) {
                return this.jdkVersion.equals(that.jdkVersion) && this.jvmciMajor == that.jvmciMajor && this.jvmciMinor == that.jvmciMinor && this.jvmciBuild == that.jvmciBuild;
            }
            return false;
        }

        @Override
        public int hashCode() {
            return this.jdkVersion.hashCode() ^ this.jvmciMajor ^ this.jvmciMinor ^ this.jvmciBuild;
        }

        public static final String AS_TAG_FORMAT_22_AND_LATER = "%s-jvmci-b%02d";
        public static final String AS_TAG_FORMAT_21_AND_EARLIER = "jvmci-%d.%d-b%02d";

        @Override
        public String toString() {
            if (isOpenJDK) {
                return jdkVersion.toString();
            }
            if (!legacy) {
                return String.format(AS_TAG_FORMAT_22_AND_LATER, jdkVersion, jvmciBuild);
            } else {
                return String.format(AS_TAG_FORMAT_21_AND_EARLIER, jvmciMajor, jvmciMinor, jvmciBuild);
            }
        }

        public String printFormat(PrintFormat format) {
            return switch (format) {
                case TUPLE -> String.format("%s,%d,%d,%d", jdkVersion, jvmciMajor, jvmciMinor, jvmciBuild);
                case AS_TAG -> toString();
            };
        }
    }

    public static final String OPEN_LABSJDK_RELEASE_URL_PATTERN = "https://github.com/graalvm/labs-openjdk-*/releases";

    private void failVersionCheck(boolean exit, String reason, Object... args) {
        Formatter errorMessage = new Formatter().format(reason, args);
        String javaHome = props.get("java.home");
        String vmName = props.get("java.vm.name");
        errorMessage.format("Set the JVMCI_VERSION_CHECK environment variable to \"ignore\" to suppress ");
        errorMessage.format("this error or to \"warn\" to emit a warning and continue execution.%n");
        errorMessage.format("Currently used Java home directory is %s.%n", javaHome);
        errorMessage.format("Currently used VM configuration is: %s%n", vmName);
        if (vmVersion.contains("-jvmci-")) {
            errorMessage.format("Download the latest Labs OpenJDK from " + OPEN_LABSJDK_RELEASE_URL_PATTERN);
        } else {
            errorMessage.format("Download JDK %s or later.", JAVA_MIN_RELEASE);
        }
        String value = System.getenv("JVMCI_VERSION_CHECK");
        if ("warn".equals(value)) {
            System.err.println(errorMessage.toString());
        } else if ("ignore".equals(value)) {
            return;
        } else if (exit) {
            System.err.println(errorMessage.toString());
            System.exit(-1);
        } else {
            throw new InternalError(errorMessage.toString());
        }
    }

    private final String javaSpecVersion;
    private final String vmVersion;
    private final Map<String, String> props;

    private JVMCIVersionCheck(Map<String, String> props, String javaSpecVersion, String vmVersion) {
        this.props = props;
        this.javaSpecVersion = javaSpecVersion;
        this.vmVersion = vmVersion;
    }

    enum PrintFormat {
        TUPLE,
        AS_TAG
    }

    private static String getRequiredProperty(Map<String, String> props, String name) {
        return Objects.requireNonNull(props.get(name), "missing required property: " + name);
    }

    public static Version getMinVersion(Map<String, String> props, Map<String, Map<String, Version>> jvmciMinVersions) {
        String javaSpecVersion = getRequiredProperty(props, "java.specification.version");
        String javaVmVendor = getRequiredProperty(props, "java.vm.vendor");
        Map<String, Version> versionMap = jvmciMinVersions.getOrDefault(javaSpecVersion, Map.of());
        return versionMap.getOrDefault(javaVmVendor, versionMap.get(DEFAULT_VENDOR_ENTRY));
    }

    static void check(Map<String, String> props, boolean exitOnFailure, PrintFormat format) {
        check(props, exitOnFailure, format, JVMCI_MIN_VERSIONS);
    }

    /**
     * Checks the JVMCI version. This method expects the following properties to be present in
     * {@code props}:
     * <ul>
     * <li>{@code java.specification.version}: Java specification version, e.g., {@code "21"}</li>
     * <li>{@code java.vm.version}: Full Java VM version string, e.g, {@code "21+35"}</li>
     * <li>{@code java.vm.vendor}: The vendor of the Java VM, e.g., {@code "GraalVM Community"}</li>
     * </ul>
     */
    public static void check(Map<String, String> props, boolean exitOnFailure, PrintFormat format, Map<String, Map<String, Version>> jvmciMinVersions) {
        String javaSpecVersion = getRequiredProperty(props, "java.specification.version");
        String javaVmVersion = getRequiredProperty(props, "java.vm.version");
        JVMCIVersionCheck checker = new JVMCIVersionCheck(props, javaSpecVersion, javaVmVersion);
        checker.run(exitOnFailure, getMinVersion(props, jvmciMinVersions), format);
    }

    private void run(boolean exitOnFailure, Version minVersion, PrintFormat format) {
        if (javaSpecVersion.compareTo(Integer.toString(JAVA_MIN_RELEASE)) < 0) {
            failVersionCheck(exitOnFailure, "Graal requires JDK " + JAVA_MIN_RELEASE + " or later.%n");
        } else {
            if (vmVersion.contains("SNAPSHOT")) {
                return;
            }
            if (vmVersion.contains("internal")) {
                // Allow local builds
                return;
            }
<<<<<<< HEAD
            if (vmVersion.contains("galahad")) {
                // galahad CI builds use wrong build number [GR-53458]
                return;
            }
            // A "labsjdk"
=======
            if (!vmVersion.contains("-jvmci-")) {
                var rv = Runtime.Version.parse(vmVersion);
                if (rv.pre().isPresent() && !"ea".equals(rv.pre().get())) {
                    // Not a release or early access OpenJDK version
                    return;
                }
            }
            // A "labsjdk" or a known OpenJDK
>>>>>>> c0959eeb
            if (minVersion == null) {
                failVersionCheck(exitOnFailure, "No minimum JVMCI version specified for JDK version %s.%n", javaSpecVersion);
            }
            Version v = Version.parse(vmVersion);
            if (v != null) {
                if (format != null) {
                    System.out.println(v.printFormat(format));
                }
                if (v.isLessThan(minVersion)) {
                    failVersionCheck(exitOnFailure, "The VM does not support the minimum JVMCI API version required by Graal: %s < %s.%n", v, minVersion);
                }
                return;
            }
            failVersionCheck(exitOnFailure, "The VM does not support the minimum JVMCI API version required by Graal.%n" +
                            "Cannot read JVMCI version from java.vm.version property: %s.%n", vmVersion);
        }
    }

    /**
     * Command line interface for performing the check.
     */
    public static void main(String[] args) {
        Properties sprops = System.getProperties();
        Map<String, String> props = new HashMap<>(sprops.size());
        for (String name : sprops.stringPropertyNames()) {
            props.put(name, sprops.getProperty(name));
        }
        PrintFormat format = PrintFormat.TUPLE;
        boolean minVersion = false;
        for (String arg : args) {
            if (arg.equals("--as-tag")) {
                format = PrintFormat.AS_TAG;
            } else if (arg.equals("--min-version")) {
                minVersion = true;
            } else {
                throw new IllegalArgumentException("Unknown argument: " + arg);
            }
        }
        if (minVersion) {
            String javaSpecVersion = props.get("java.specification.version");
            Version v = getMinVersion(props, JVMCI_MIN_VERSIONS);
            if (v == null) {
                System.out.printf("No minimum JVMCI version specified for JDK version %s.%n", javaSpecVersion);
            } else {
                System.out.println(v.printFormat(format));
            }
        } else {
            check(props, true, format);
        }
    }
}<|MERGE_RESOLUTION|>--- conflicted
+++ resolved
@@ -324,13 +324,6 @@
                 // Allow local builds
                 return;
             }
-<<<<<<< HEAD
-            if (vmVersion.contains("galahad")) {
-                // galahad CI builds use wrong build number [GR-53458]
-                return;
-            }
-            // A "labsjdk"
-=======
             if (!vmVersion.contains("-jvmci-")) {
                 var rv = Runtime.Version.parse(vmVersion);
                 if (rv.pre().isPresent() && !"ea".equals(rv.pre().get())) {
@@ -339,7 +332,6 @@
                 }
             }
             // A "labsjdk" or a known OpenJDK
->>>>>>> c0959eeb
             if (minVersion == null) {
                 failVersionCheck(exitOnFailure, "No minimum JVMCI version specified for JDK version %s.%n", javaSpecVersion);
             }
